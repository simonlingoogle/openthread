/*
 *  Copyright (c) 2016, The OpenThread Authors.
 *  All rights reserved.
 *
 *  Redistribution and use in source and binary forms, with or without
 *  modification, are permitted provided that the following conditions are met:
 *  1. Redistributions of source code must retain the above copyright
 *     notice, this list of conditions and the following disclaimer.
 *  2. Redistributions in binary form must reproduce the above copyright
 *     notice, this list of conditions and the following disclaimer in the
 *     documentation and/or other materials provided with the distribution.
 *  3. Neither the name of the copyright holder nor the
 *     names of its contributors may be used to endorse or promote products
 *     derived from this software without specific prior written permission.
 *
 *  THIS SOFTWARE IS PROVIDED BY THE COPYRIGHT HOLDERS AND CONTRIBUTORS "AS IS"
 *  AND ANY EXPRESS OR IMPLIED WARRANTIES, INCLUDING, BUT NOT LIMITED TO, THE
 *  IMPLIED WARRANTIES OF MERCHANTABILITY AND FITNESS FOR A PARTICULAR PURPOSE
 *  ARE DISCLAIMED. IN NO EVENT SHALL THE COPYRIGHT HOLDER OR CONTRIBUTORS BE
 *  LIABLE FOR ANY DIRECT, INDIRECT, INCIDENTAL, SPECIAL, EXEMPLARY, OR
 *  CONSEQUENTIAL DAMAGES (INCLUDING, BUT NOT LIMITED TO, PROCUREMENT OF
 *  SUBSTITUTE GOODS OR SERVICES; LOSS OF USE, DATA, OR PROFITS; OR BUSINESS
 *  INTERRUPTION) HOWEVER CAUSED AND ON ANY THEORY OF LIABILITY, WHETHER IN
 *  CONTRACT, STRICT LIABILITY, OR TORT (INCLUDING NEGLIGENCE OR OTHERWISE)
 *  ARISING IN ANY WAY OUT OF THE USE OF THIS SOFTWARE, EVEN IF ADVISED OF THE
 *  POSSIBILITY OF SUCH DAMAGE.
 */

#ifndef COAP_HPP_
#define COAP_HPP_

#include "openthread-core-config.h"

#include <openthread/coap.h>

#include "coap/coap_message.hpp"
#include "common/debug.hpp"
#include "common/linked_list.hpp"
#include "common/locator.hpp"
#include "common/message.hpp"
#include "common/timer.hpp"
#include "net/ip6.hpp"
#include "net/netif.hpp"
#include "net/udp6.hpp"

/**
 * @file
 *   This file includes definitions for CoAP client and server functionality.
 */

namespace ot {

namespace Coap {

/**
 * @addtogroup core-coap
 *
 * @{
 *
 */

/**
<<<<<<< HEAD
 * Protocol Constants (RFC 7252).
 *
 */
enum
{
    kAckTimeout                 = OPENTHREAD_CONFIG_COAP_ACK_TIMEOUT,
    kAckRandomFactorNumerator   = OPENTHREAD_CONFIG_COAP_ACK_RANDOM_FACTOR_NUMERATOR,
    kAckRandomFactorDenominator = OPENTHREAD_CONFIG_COAP_ACK_RANDOM_FACTOR_DENOMINATOR,
    kMaxRetransmit              = OPENTHREAD_CONFIG_COAP_MAX_RETRANSMIT,
    kNStart                     = 1,
    kDefaultLeisure             = 5,
    kProbingRate                = 1,

    // Note that 2 << (kMaxRetransmit - 1) is equal to kMaxRetransmit power of 2
    kMaxTransmitSpan =
        kAckTimeout * ((2 << (kMaxRetransmit - 1)) - 1) * kAckRandomFactorNumerator / kAckRandomFactorDenominator,
    kMaxTransmitWait =
        kAckTimeout * ((2 << kMaxRetransmit) - 1) * kAckRandomFactorNumerator / kAckRandomFactorDenominator,
    kMaxLatency       = 100,
    kProcessingDelay  = kAckTimeout,
    kMaxRtt           = 2 * kMaxLatency + kProcessingDelay,
    kExchangeLifetime = kMaxTransmitSpan + 2 * (kMaxLatency) + kProcessingDelay,
    kNonLifetime      = kMaxTransmitSpan + kMaxLatency
};
=======
 * This type represents a function pointer which is called when a CoAP response is received or on the request timeout.
 *
 * Please see otCoapResponseHandler for details.
 *
 */
typedef otCoapResponseHandler ResponseHandler;

/**
 * This type represents a function pointer which is called when a CoAP request associated with a given URI path is
 * received.
 *
 * Please see otCoapRequestHandler for details.
 *
 */
typedef otCoapRequestHandler RequestHandler;
>>>>>>> fdcb8553

/**
 * This structure represents the CoAP transmission parameters.
 *
 */
class TxParameters : public otCoapTxParameters
{
    friend class CoapBase;
    friend class ResponsesQueue;

public:
    /**
<<<<<<< HEAD
     * Default constructor for the object.
     *
     */
    CoapMetadata(void)
        : mDestinationPort(0)
        , mResponseHandler(NULL)
        , mResponseContext(NULL)
        , mNextTimerShot(0)
        , mRetransmissionTimeout(0)
        , mRetransmissionCount(0)
        , mAcknowledged(false)
        , mConfirmable(false){};

    /**
     * This constructor initializes the object with specific values.
     *
     * @param[in]  aConfirmable  Information if the request is confirmable or not.
     * @param[in]  aMessageInfo  Addressing information.
     * @param[in]  aHandler      Pointer to a handler function for the response.
     * @param[in]  aContext      Context for the handler function.
     *
     */
    CoapMetadata(bool                    aConfirmable,
                 const Ip6::MessageInfo &aMessageInfo,
                 otCoapResponseHandler   aHandler,
                 void *                  aContext);

    /**
     * This method appends request data to the message.
=======
     * This static method coverts a pointer to `otCoapTxParameters` to `Coap::TxParamters`
     *
     * If the pointer is NULL, the default parameters are used instead.
>>>>>>> fdcb8553
     *
     * @param[in] aTxParameters   A pointer to tx parameter.
     *
     * @returns A reference to corresponding `TxParamters` if  @p aTxParameters is not NULL, otherwise the default tx
     * parameters.
     *
     */
    static const TxParameters &From(const otCoapTxParameters *aTxParameters)
    {
        return aTxParameters ? *static_cast<const TxParameters *>(aTxParameters) : GetDefault();
    }

    /**
     * This method validates whether the CoAP transmission parameters are valid.
     *
     * @returns Whether the parameters are valid.
     *
     */
    bool IsValid(void) const;

    /**
     * This static method returns default CoAP tx parameters.
     *
     * @returns The default tx parameters.
     *
     */
    static const TxParameters &GetDefault(void) { return static_cast<const TxParameters &>(kDefaultTxParameters); }

private:
<<<<<<< HEAD
    Ip6::Address          mSourceAddress;         ///< IPv6 address of the message source.
    Ip6::Address          mDestinationAddress;    ///< IPv6 address of the message destination.
    uint16_t              mDestinationPort;       ///< UDP port of the message destination.
    otCoapResponseHandler mResponseHandler;       ///< A function pointer that is called on response reception.
    void *                mResponseContext;       ///< A pointer to arbitrary context information.
    TimeMilli             mNextTimerShot;         ///< Time when the timer should shoot for this message.
    uint32_t              mRetransmissionTimeout; ///< Delay that is applied to next retransmission.
    uint8_t               mRetransmissionCount;   ///< Number of retransmissions.
    bool                  mAcknowledged : 1;      ///< Information that request was acknowledged.
    bool                  mConfirmable : 1;       ///< Information that message is confirmable.
=======
    enum
    {
        kDefaultAckTimeout                 = 2000, // in millisecond
        kDefaultAckRandomFactorNumerator   = 3,
        kDefaultAckRandomFactorDenominator = 2,
        kDefaultMaxRetransmit              = 4,
        kDefaultMaxLatency                 = 100000, // in millisecond
    };

    uint32_t CalculateInitialRetransmissionTimeout(void) const;
    uint32_t CalculateExchangeLifetime(void) const;
    uint32_t CalculateMaxTransmitWait(void) const;
    uint32_t CalculateSpan(uint8_t aMaxRetx) const;

    static const otCoapTxParameters kDefaultTxParameters;
>>>>>>> fdcb8553
};

/**
 * This class implements CoAP resource handling.
 *
 */
class Resource : public otCoapResource, public LinkedListEntry<Resource>
{
    friend class CoapBase;

public:
    enum
    {
        kMaxReceivedUriPath = 32, ///< Maximum supported URI path on received messages.
    };

    /**
     * This constructor initializes the resource.
     *
     * @param[in]  aUriPath  A pointer to a NULL-terminated string for the URI path.
     * @param[in]  aHandler  A function pointer that is called when receiving a CoAP message for @p aUriPath.
     * @param[in]  aContext  A pointer to arbitrary context information.
     */
    Resource(const char *aUriPath, RequestHandler aHandler, void *aContext)
    {
        mUriPath = aUriPath;
        mHandler = aHandler;
        mContext = aContext;
        mNext    = NULL;
    }

    /**
     * This method returns a pointer to the URI path.
     *
     * @returns A pointer to the URI path.
     *
     */
    const char *GetUriPath(void) const { return mUriPath; }

private:
    void HandleRequest(Message &aMessage, const Ip6::MessageInfo &aMessageInfo) const
    {
        mHandler(mContext, &aMessage, &aMessageInfo);
    }
};

/**
<<<<<<< HEAD
 * This class implements metadata required for caching CoAP responses.
 *
 */
class EnqueuedResponseHeader
{
    friend class ResponsesQueue;

public:
    /**
     * Default constructor creating empty object.
     *
     */
    EnqueuedResponseHeader(void)
        : mDequeueTime(0)
        , mMessageInfo()
    {
    }

    /**
     * Constructor creating object with valid dequeue time and message info.
     *
     * @param[in]  aMessageInfo  The message info containing source endpoint identification.
     *
     */
    explicit EnqueuedResponseHeader(const Ip6::MessageInfo &aMessageInfo)
        : mDequeueTime(TimerMilli::GetNow() + Time::SecToMsec(kExchangeLifetime))
        , mMessageInfo(aMessageInfo)
    {
    }

    /**
     * This method appends metadata to the message.
     *
     * @param[in]  aMessage  A reference to the message.
     *
     * @retval OT_ERROR_NONE     Successfully appended the bytes.
     * @retval OT_ERROR_NO_BUFS  Insufficient available buffers to grow the message.
     */
    otError AppendTo(Message &aMessage) const { return aMessage.Append(this, sizeof(*this)); }

    /**
     * This method reads request data from the message.
     *
     * @param[in]  aMessage  A reference to the message.
     *
     */
    void ReadFrom(const Message &aMessage)
    {
        uint16_t length = aMessage.Read(aMessage.GetLength() - sizeof(*this), sizeof(*this), this);
        assert(length == sizeof(*this));
        OT_UNUSED_VARIABLE(length);
    }

    /**
     * This method returns number of milliseconds in which the message should be sent.
     *
     * @returns  The number of milliseconds in which the message should be sent.
     *
     */
    uint32_t GetRemainingTime(void) const;

    /**
     * This method returns the message info of cached CoAP response.
     *
     * @returns  The message info of the cached CoAP response.
     *
     */
    const Ip6::MessageInfo &GetMessageInfo(void) const { return mMessageInfo; }

private:
    TimeMilli              mDequeueTime;
    const Ip6::MessageInfo mMessageInfo;
};

/**
=======
>>>>>>> fdcb8553
 * This class caches CoAP responses to implement message deduplication.
 *
 */
class ResponsesQueue
{
public:
    /**
     * Default class constructor.
     *
     * @param[in]  aInstance  A reference to the OpenThread instance.
     *
     */
    explicit ResponsesQueue(Instance &aInstance);

    /**
     * This method adds a given response to the cache.
     *
     * If matching response (the same Message ID, source endpoint address and port) exists in the cache given
     * response is not added.
     *
     * The CoAP response is copied before it is added to the cache.
     *
     * @param[in]  aMessage      The CoAP response to add to the cache.
     * @param[in]  aMessageInfo  The message info corresponding to @p aMessage.
     *
     */
<<<<<<< HEAD
    void EnqueueResponse(Message &aMessage, const Ip6::MessageInfo &aMessageInfo);
=======
    void EnqueueResponse(Message &aMessage, const Ip6::MessageInfo &aMessageInfo, const TxParameters &aTxParameters);
>>>>>>> fdcb8553

    /**
     * This method removes the oldest response from the cache.
     *
     */
    void DequeueOldestResponse(void);

    /**
     * This method removes all responses from the cache.
     *
     */
    void DequeueAllResponses(void);

    /**
     * This method gets a copy of CoAP response from the cache that matches a given Message ID and source endpoint.
     *
     * @param[in]  aRequest      The CoAP message containing Message ID.
     * @param[in]  aMessageInfo  The message info containing source endpoint address and port.
     * @param[out] aResponse     A pointer to return a copy of a cached CoAP response matching given arguments.
     *
     * @retval OT_ERROR_NONE       Matching response found and successfully created a copy.
     * @retval OT_ERROR_NO_BUFS    Matching response found but there is not sufficient buffer to create a copy.
     * @retval OT_ERROR_NOT_FOUND  Matching response not found.
     *
     */
    otError GetMatchedResponseCopy(const Message &aRequest, const Ip6::MessageInfo &aMessageInfo, Message **aResponse);

    /**
     * This method gets a reference to the cached CoAP responses queue.
     *
     * @returns  A reference to the cached CoAP responses queue.
     *
     */
    const MessageQueue &GetResponses(void) const { return mQueue; }

private:
    enum
    {
        kMaxCachedResponses = OPENTHREAD_CONFIG_COAP_SERVER_MAX_CACHED_RESPONSES,
    };

    struct ResponseMetadata
    {
        void     Init(TimeMilli aDequeueTime, const Ip6::MessageInfo &aMessageInfo);
        otError  AppendTo(Message &aMessage) const { return aMessage.Append(this, sizeof(*this)); }
        void     ReadFrom(const Message &aMessage);
        uint32_t GetRemainingTime(void) const;

        TimeMilli        mDequeueTime;
        Ip6::MessageInfo mMessageInfo;
    };

    const Message *FindMatchedResponse(const Message &aRequest, const Ip6::MessageInfo &aMessageInfo) const;
    void           DequeueResponse(Message &aMessage);

    static void HandleTimer(Timer &aTimer);
    void        HandleTimer(void);

    MessageQueue      mQueue;
    TimerMilliContext mTimer;
};

/**
 * This class implements the CoAP client and server.
 *
 */
class CoapBase : public InstanceLocator
{
    friend class ResponsesQueue;

public:
    /**
     * This function pointer is called before CoAP server processing a CoAP message.
     *
     * @param[in]   aMessage        A reference to the message.
     @ @param[in]   aMessageInfo    A reference to the message info associated with @p aMessage.
     * @param[in]   aContext        A pointer to arbitrary context information.
     *
     * @retval  OT_ERROR_NONE       Server should continue processing this message, other
     *                              return values indicates the server should stop processing
     *                              this message.
     * @retval  OT_ERROR_NOT_TMF    The message is not a TMF message.
     *
     */
    typedef otError (*Interceptor)(const Message &aMessage, const Ip6::MessageInfo &aMessageInfo, void *aContext);

    /**
     * This method clears requests and responses used by this CoAP agent.
     *
     */
    void ClearRequestsAndResponses(void);

    /**
     * This method clears requests with specified source address used by this CoAP agent.
     *
     * @param[in]  aAddress A reference to the specified address.
     *
     */
    void ClearRequests(const Ip6::Address &aAddress);

    /**
     * This method adds a resource to the CoAP server.
     *
     * @param[in]  aResource  A reference to the resource.
     *
     * @retval OT_ERROR_NONE     Successfully added @p aResource.
     * @retval OT_ERROR_ALREADY  The @p aResource was already added.
     *
     */
    otError AddResource(Resource &aResource);

    /**
     * This method removes a resource from the CoAP server.
     *
     * @param[in]  aResource  A reference to the resource.
     *
     */
    void RemoveResource(Resource &aResource);

    /* This method sets the default handler for unhandled CoAP requests.
     *
     * @param[in]  aHandler   A function pointer that shall be called when an unhandled request arrives.
     * @param[in]  aContext   A pointer to arbitrary context information. May be NULL if not used.
     *
     */
    void SetDefaultHandler(RequestHandler aHandler, void *aContext);

    /**
     * This method creates a new message with a CoAP header.
     *
     * @note If @p aSettings is 'NULL', the link layer security is enabled and the message priority is set to
     * OT_MESSAGE_PRIORITY_NORMAL by default.
     *
     * @param[in]  aSettings  A pointer to the message settings or NULL to set default settings.
     *
     * @returns A pointer to the message or NULL if failed to allocate message.
     *
     */
    Message *NewMessage(const otMessageSettings *aSettings = NULL);

    /**
     * This method sends a CoAP message.
     *
     * If a response for a request is expected, respective function and context information should be provided.
     * If no response is expected, these arguments should be NULL pointers.
     * If Message Id was not set in the header (equal to 0), this function will assign unique Message Id to the message.
     *
     * @param[in]  aMessage      A reference to the message to send.
     * @param[in]  aMessageInfo  A reference to the message info associated with @p aMessage.
     * @param[in]  aHandler      A function pointer that shall be called on response reception or time-out.
     * @param[in]  aContext      A pointer to arbitrary context information.
     *
     * @retval OT_ERROR_NONE     Successfully sent CoAP message.
     * @retval OT_ERROR_NO_BUFS  Insufficient buffers available to send the CoAP message.
     *
     */
    otError SendMessage(Message &               aMessage,
                        const Ip6::MessageInfo &aMessageInfo,
<<<<<<< HEAD
                        otCoapResponseHandler   aHandler = NULL,
                        void *                  aContext = NULL);

    /**
=======
                        const TxParameters &    aTxParameters,
                        ResponseHandler         aHandler = NULL,
                        void *                  aContext = NULL);

    /**
     * This method sends a CoAP message with default transmission parameters.
     *
     * If a response for a request is expected, respective function and context information should be provided.
     * If no response is expected, these arguments should be NULL pointers.
     * If Message Id was not set in the header (equal to 0), this function will assign unique Message Id to the message.
     *
     * @param[in]  aMessage      A reference to the message to send.
     * @param[in]  aMessageInfo  A reference to the message info associated with @p aMessage.
     * @param[in]  aHandler      A function pointer that shall be called on response reception or time-out.
     * @param[in]  aContext      A pointer to arbitrary context information.
     *
     * @retval OT_ERROR_NONE     Successfully sent CoAP message.
     * @retval OT_ERROR_NO_BUFS  Insufficient buffers available to send the CoAP response.
     *
     */
    otError SendMessage(Message &               aMessage,
                        const Ip6::MessageInfo &aMessageInfo,
                        ResponseHandler         aHandler = NULL,
                        void *                  aContext = NULL);

    /**
>>>>>>> fdcb8553
     * This method sends a CoAP reset message.
     *
     * @param[in]  aRequest        A reference to the CoAP Message that was used in CoAP request.
     * @param[in]  aMessageInfo    The message info corresponding to the CoAP request.
     *
     * @retval OT_ERROR_NONE          Successfully enqueued the CoAP response message.
     * @retval OT_ERROR_NO_BUFS       Insufficient buffers available to send the CoAP response.
     * @retval OT_ERROR_INVALID_ARGS  The @p aRequest is not of confirmable type.
     *
     */
    otError SendReset(Message &aRequest, const Ip6::MessageInfo &aMessageInfo);

    /**
     * This method sends header-only CoAP response message.
     *
     * @param[in]  aCode           The CoAP code of this response.
     * @param[in]  aRequest        A reference to the CoAP Message that was used in CoAP request.
     * @param[in]  aMessageInfo    The message info corresponding to the CoAP request.
     *
     * @retval OT_ERROR_NONE          Successfully enqueued the CoAP response message.
     * @retval OT_ERROR_NO_BUFS       Insufficient buffers available to send the CoAP response.
     * @retval OT_ERROR_INVALID_ARGS  The @p aRequest header is not of confirmable type.
     *
     */
    otError SendHeaderResponse(Message::Code aCode, const Message &aRequest, const Ip6::MessageInfo &aMessageInfo);

    /**
     * This method sends a CoAP ACK empty message which is used in Separate Response for confirmable requests.
     *
     * @param[in]  aRequest        A reference to the CoAP Message that was used in CoAP request.
     * @param[in]  aMessageInfo    The message info corresponding to the CoAP request.
     *
     * @retval OT_ERROR_NONE          Successfully enqueued the CoAP response message.
     * @retval OT_ERROR_NO_BUFS       Insufficient buffers available to send the CoAP response.
     * @retval OT_ERROR_INVALID_ARGS  The @p aRequest header is not of confirmable type.
     *
     */
    otError SendAck(const Message &aRequest, const Ip6::MessageInfo &aMessageInfo);

    /**
     * This method sends a CoAP ACK message on which a dummy CoAP response is piggybacked.
     *
     * @param[in]  aRequest        A reference to the CoAP Message that was used in CoAP request.
     * @param[in]  aMessageInfo    The message info corresponding to the CoAP request.
     *
     * @retval OT_ERROR_NONE          Successfully enqueued the CoAP response message.
     * @retval OT_ERROR_NO_BUFS       Insufficient buffers available to send the CoAP response.
     * @retval OT_ERROR_INVALID_ARGS  The @p aRequest header is not of confirmable type.
     *
     */
    otError SendEmptyAck(const Message &aRequest, const Ip6::MessageInfo &aMessageInfo);

    /**
     * This method sends a header-only CoAP message to indicate no resource matched for the request.
     *
     * @param[in]  aRequest        A reference to the CoAP Message that was used in CoAP request.
     * @param[in]  aMessageInfo          The message info corresponding to the CoAP request.
     *
     * @retval OT_ERROR_NONE         Successfully enqueued the CoAP response message.
     * @retval OT_ERROR_NO_BUFS      Insufficient buffers available to send the CoAP response.
     *
     */
    otError SendNotFound(const Message &aRequest, const Ip6::MessageInfo &aMessageInfo);

    /**
     * This method aborts CoAP transactions associated with given handler and context.
     *
     * The associated response handler will be called with OT_ERROR_ABORT.
     *
     * @param[in]  aHandler  A function pointer that should be called when the transaction ends.
     * @param[in]  aContext  A pointer to arbitrary context information.
     *
     * @retval OT_ERROR_NONE       Successfully aborted CoAP transactions.
     * @retval OT_ERROR_NOT_FOUND  CoAP transaction associated with given handler was not found.
     *
     */
    otError AbortTransaction(ResponseHandler aHandler, void *aContext);

    /**
     * This method sets interceptor to be called before processing a CoAP packet.
     *
     * @param[in]   aInterceptor    A pointer to the interceptor.
     * @param[in]   aContext        A pointer to arbitrary context information.
     *
     */
    void SetInterceptor(Interceptor aInterceptor, void *aContext);

    /**
     * This method returns a reference to the request message list.
     *
     * @returns A reference to the request message list.
     *
     */
    const MessageQueue &GetRequestMessages(void) const { return mPendingRequests; }

    /**
     * This method returns a reference to the cached response list.
     *
     * @returns A reference to the cached response list.
     *
     */
    const MessageQueue &GetCachedResponses(void) const { return mResponsesQueue.GetResponses(); }

protected:
    /**
     * This function pointer is called to send a CoAP message.
     *
     * @param[in]  aCoapBase     A reference to the CoAP agent.
     * @param[in]  aMessage      A reference to the message to send.
     * @param[in]  aMessageInfo  A reference to the message info associated with @p aMessage.
     *
     * @retval OT_ERROR_NONE     Successfully sent CoAP message.
     * @retval OT_ERROR_NO_BUFS  Failed to allocate retransmission data.
     *
     */
    typedef otError (*Sender)(CoapBase &aCoapBase, ot::Message &aMessage, const Ip6::MessageInfo &aMessageInfo);

    /**
     * This constructor initializes the object.
     *
     * @param[in]  aInstance        A reference to the OpenThread instance.
     * @param[in]  aSender          A function pointer to send CoAP message, which SHOULD be a static
     *                              member method of a descendant of this class.
     *
     */
    CoapBase(Instance &aInstance, Sender aSender);

    /**
     * This method receives a CoAP message.
     *
     * @param[in]  aMessage      A reference to the received message.
     * @param[in]  aMessageInfo  A reference to the message info associated with @p aMessage.
     *
     */
    void Receive(ot::Message &aMessage, const Ip6::MessageInfo &aMessageInfo);

private:
    struct Metadata
    {
        void Init(bool aConfirmable,
#if OPENTHREAD_CONFIG_COAP_OBSERVE_API_ENABLE
                  bool aObserve,
#endif
                  const Ip6::MessageInfo &aMessageInfo,
                  ResponseHandler         aHandler,
                  void *                  aContext,
                  const TxParameters &    aTxParameters);

        otError AppendTo(Message &aMessage) const { return aMessage.Append(this, sizeof(*this)); }
        void    ReadFrom(const Message &aMessage);
        int     UpdateIn(Message &aMessage) const;

        Ip6::Address    mSourceAddress;            // IPv6 address of the message source.
        Ip6::Address    mDestinationAddress;       // IPv6 address of the message destination.
        uint16_t        mDestinationPort;          // UDP port of the message destination.
        ResponseHandler mResponseHandler;          // A function pointer that is called on response reception.
        void *          mResponseContext;          // A pointer to arbitrary context information.
        TimeMilli       mNextTimerShot;            // Time when the timer should shoot for this message.
        uint32_t        mRetransmissionTimeout;    // Delay that is applied to next retransmission.
        uint8_t         mRetransmissionsRemaining; // Number of retransmissions remaining.
        bool            mAcknowledged : 1;         // Information that request was acknowledged.
        bool            mConfirmable : 1;          // Information that message is confirmable.
#if OPENTHREAD_CONFIG_COAP_OBSERVE_API_ENABLE
        bool mObserve : 1; // Information that this request involves Observations.
#endif
    };

    static void HandleRetransmissionTimer(Timer &aTimer);
    void        HandleRetransmissionTimer(void);

    void     ClearRequests(const Ip6::Address *aAddress);
    Message *CopyAndEnqueueMessage(const Message &aMessage, uint16_t aCopyLength, const Metadata &aMetadata);
    void     DequeueMessage(Message &aMessage);
    Message *FindRelatedRequest(const Message &aResponse, const Ip6::MessageInfo &aMessageInfo, Metadata &aMetadata);
    void     FinalizeCoapTransaction(Message &               aRequest,
                                     const Metadata &        aMetadata,
                                     Message *               aResponse,
                                     const Ip6::MessageInfo *aMessageInfo,
                                     otError                 aResult);

    void ProcessReceivedRequest(Message &aMessage, const Ip6::MessageInfo &aMessageInfo);
    void ProcessReceivedResponse(Message &aMessage, const Ip6::MessageInfo &aMessageInfo);

    otError SendCopy(const Message &aMessage, const Ip6::MessageInfo &aMessageInfo);
    otError SendEmptyMessage(Message::Type aType, const Message &aRequest, const Ip6::MessageInfo &aMessageInfo);

    otError Send(ot::Message &aMessage, const Ip6::MessageInfo &aMessageInfo);

    MessageQueue      mPendingRequests;
    uint16_t          mMessageId;
    TimerMilliContext mRetransmissionTimer;

    LinkedList<Resource> mResources;

    void *         mContext;
    Interceptor    mInterceptor;
    ResponsesQueue mResponsesQueue;

    RequestHandler mDefaultHandler;
    void *         mDefaultHandlerContext;

    const Sender mSender;
};

/**
 * This class implements the CoAP client and server.
 *
 */
class Coap : public CoapBase
{
public:
    /**
     * This constructor initializes the object.
     *
     * @param[in] aInstance      A reference to the OpenThread instance.
     *
     */
    explicit Coap(Instance &aInstance);

    /**
     * This method starts the CoAP service.
     *
     * @param[in]  aPort  The local UDP port to bind to.
     *
     * @retval OT_ERROR_NONE    Successfully started the CoAP service.
     * @retval OT_ERROR_ALREADY Already started.
     *
     */
    otError Start(uint16_t aPort);

    /**
     * This method stops the CoAP service.
     *
     * @retval OT_ERROR_NONE    Successfully stopped the CoAP service.
     * @retval OT_ERROR_FAILED  Failed to stop CoAP agent.
     *
     */
    otError Stop(void);

private:
    static otError Send(CoapBase &aCoapBase, ot::Message &aMessage, const Ip6::MessageInfo &aMessageInfo);
    static void    HandleUdpReceive(void *aContext, otMessage *aMessage, const otMessageInfo *aMessageInfo);
    otError        Send(ot::Message &aMessage, const Ip6::MessageInfo &aMessageInfo);

    Ip6::UdpSocket mSocket;
};

} // namespace Coap
} // namespace ot

#endif // COAP_HPP_<|MERGE_RESOLUTION|>--- conflicted
+++ resolved
@@ -60,32 +60,6 @@
  */
 
 /**
-<<<<<<< HEAD
- * Protocol Constants (RFC 7252).
- *
- */
-enum
-{
-    kAckTimeout                 = OPENTHREAD_CONFIG_COAP_ACK_TIMEOUT,
-    kAckRandomFactorNumerator   = OPENTHREAD_CONFIG_COAP_ACK_RANDOM_FACTOR_NUMERATOR,
-    kAckRandomFactorDenominator = OPENTHREAD_CONFIG_COAP_ACK_RANDOM_FACTOR_DENOMINATOR,
-    kMaxRetransmit              = OPENTHREAD_CONFIG_COAP_MAX_RETRANSMIT,
-    kNStart                     = 1,
-    kDefaultLeisure             = 5,
-    kProbingRate                = 1,
-
-    // Note that 2 << (kMaxRetransmit - 1) is equal to kMaxRetransmit power of 2
-    kMaxTransmitSpan =
-        kAckTimeout * ((2 << (kMaxRetransmit - 1)) - 1) * kAckRandomFactorNumerator / kAckRandomFactorDenominator,
-    kMaxTransmitWait =
-        kAckTimeout * ((2 << kMaxRetransmit) - 1) * kAckRandomFactorNumerator / kAckRandomFactorDenominator,
-    kMaxLatency       = 100,
-    kProcessingDelay  = kAckTimeout,
-    kMaxRtt           = 2 * kMaxLatency + kProcessingDelay,
-    kExchangeLifetime = kMaxTransmitSpan + 2 * (kMaxLatency) + kProcessingDelay,
-    kNonLifetime      = kMaxTransmitSpan + kMaxLatency
-};
-=======
  * This type represents a function pointer which is called when a CoAP response is received or on the request timeout.
  *
  * Please see otCoapResponseHandler for details.
@@ -101,7 +75,6 @@
  *
  */
 typedef otCoapRequestHandler RequestHandler;
->>>>>>> fdcb8553
 
 /**
  * This structure represents the CoAP transmission parameters.
@@ -114,41 +87,9 @@
 
 public:
     /**
-<<<<<<< HEAD
-     * Default constructor for the object.
-     *
-     */
-    CoapMetadata(void)
-        : mDestinationPort(0)
-        , mResponseHandler(NULL)
-        , mResponseContext(NULL)
-        , mNextTimerShot(0)
-        , mRetransmissionTimeout(0)
-        , mRetransmissionCount(0)
-        , mAcknowledged(false)
-        , mConfirmable(false){};
-
-    /**
-     * This constructor initializes the object with specific values.
-     *
-     * @param[in]  aConfirmable  Information if the request is confirmable or not.
-     * @param[in]  aMessageInfo  Addressing information.
-     * @param[in]  aHandler      Pointer to a handler function for the response.
-     * @param[in]  aContext      Context for the handler function.
-     *
-     */
-    CoapMetadata(bool                    aConfirmable,
-                 const Ip6::MessageInfo &aMessageInfo,
-                 otCoapResponseHandler   aHandler,
-                 void *                  aContext);
-
-    /**
-     * This method appends request data to the message.
-=======
      * This static method coverts a pointer to `otCoapTxParameters` to `Coap::TxParamters`
      *
      * If the pointer is NULL, the default parameters are used instead.
->>>>>>> fdcb8553
      *
      * @param[in] aTxParameters   A pointer to tx parameter.
      *
@@ -178,18 +119,6 @@
     static const TxParameters &GetDefault(void) { return static_cast<const TxParameters &>(kDefaultTxParameters); }
 
 private:
-<<<<<<< HEAD
-    Ip6::Address          mSourceAddress;         ///< IPv6 address of the message source.
-    Ip6::Address          mDestinationAddress;    ///< IPv6 address of the message destination.
-    uint16_t              mDestinationPort;       ///< UDP port of the message destination.
-    otCoapResponseHandler mResponseHandler;       ///< A function pointer that is called on response reception.
-    void *                mResponseContext;       ///< A pointer to arbitrary context information.
-    TimeMilli             mNextTimerShot;         ///< Time when the timer should shoot for this message.
-    uint32_t              mRetransmissionTimeout; ///< Delay that is applied to next retransmission.
-    uint8_t               mRetransmissionCount;   ///< Number of retransmissions.
-    bool                  mAcknowledged : 1;      ///< Information that request was acknowledged.
-    bool                  mConfirmable : 1;       ///< Information that message is confirmable.
-=======
     enum
     {
         kDefaultAckTimeout                 = 2000, // in millisecond
@@ -205,7 +134,6 @@
     uint32_t CalculateSpan(uint8_t aMaxRetx) const;
 
     static const otCoapTxParameters kDefaultTxParameters;
->>>>>>> fdcb8553
 };
 
 /**
@@ -253,84 +181,6 @@
 };
 
 /**
-<<<<<<< HEAD
- * This class implements metadata required for caching CoAP responses.
- *
- */
-class EnqueuedResponseHeader
-{
-    friend class ResponsesQueue;
-
-public:
-    /**
-     * Default constructor creating empty object.
-     *
-     */
-    EnqueuedResponseHeader(void)
-        : mDequeueTime(0)
-        , mMessageInfo()
-    {
-    }
-
-    /**
-     * Constructor creating object with valid dequeue time and message info.
-     *
-     * @param[in]  aMessageInfo  The message info containing source endpoint identification.
-     *
-     */
-    explicit EnqueuedResponseHeader(const Ip6::MessageInfo &aMessageInfo)
-        : mDequeueTime(TimerMilli::GetNow() + Time::SecToMsec(kExchangeLifetime))
-        , mMessageInfo(aMessageInfo)
-    {
-    }
-
-    /**
-     * This method appends metadata to the message.
-     *
-     * @param[in]  aMessage  A reference to the message.
-     *
-     * @retval OT_ERROR_NONE     Successfully appended the bytes.
-     * @retval OT_ERROR_NO_BUFS  Insufficient available buffers to grow the message.
-     */
-    otError AppendTo(Message &aMessage) const { return aMessage.Append(this, sizeof(*this)); }
-
-    /**
-     * This method reads request data from the message.
-     *
-     * @param[in]  aMessage  A reference to the message.
-     *
-     */
-    void ReadFrom(const Message &aMessage)
-    {
-        uint16_t length = aMessage.Read(aMessage.GetLength() - sizeof(*this), sizeof(*this), this);
-        assert(length == sizeof(*this));
-        OT_UNUSED_VARIABLE(length);
-    }
-
-    /**
-     * This method returns number of milliseconds in which the message should be sent.
-     *
-     * @returns  The number of milliseconds in which the message should be sent.
-     *
-     */
-    uint32_t GetRemainingTime(void) const;
-
-    /**
-     * This method returns the message info of cached CoAP response.
-     *
-     * @returns  The message info of the cached CoAP response.
-     *
-     */
-    const Ip6::MessageInfo &GetMessageInfo(void) const { return mMessageInfo; }
-
-private:
-    TimeMilli              mDequeueTime;
-    const Ip6::MessageInfo mMessageInfo;
-};
-
-/**
-=======
->>>>>>> fdcb8553
  * This class caches CoAP responses to implement message deduplication.
  *
  */
@@ -355,13 +205,10 @@
      *
      * @param[in]  aMessage      The CoAP response to add to the cache.
      * @param[in]  aMessageInfo  The message info corresponding to @p aMessage.
-     *
-     */
-<<<<<<< HEAD
-    void EnqueueResponse(Message &aMessage, const Ip6::MessageInfo &aMessageInfo);
-=======
+     * @param[in]  aTxParameters Transmission parameters.
+     *
+     */
     void EnqueueResponse(Message &aMessage, const Ip6::MessageInfo &aMessageInfo, const TxParameters &aTxParameters);
->>>>>>> fdcb8553
 
     /**
      * This method removes the oldest response from the cache.
@@ -503,7 +350,30 @@
     Message *NewMessage(const otMessageSettings *aSettings = NULL);
 
     /**
-     * This method sends a CoAP message.
+     * This method sends a CoAP message with custom transmission parameters.
+     *
+     * If a response for a request is expected, respective function and context information should be provided.
+     * If no response is expected, these arguments should be NULL pointers.
+     * If Message Id was not set in the header (equal to 0), this function will assign unique Message Id to the message.
+     *
+     * @param[in]  aMessage      A reference to the message to send.
+     * @param[in]  aMessageInfo  A reference to the message info associated with @p aMessage.
+     * @param[in]  aTxParameters A reference to transmission parameters for this message.
+     * @param[in]  aHandler      A function pointer that shall be called on response reception or time-out.
+     * @param[in]  aContext      A pointer to arbitrary context information.
+     *
+     * @retval OT_ERROR_NONE     Successfully sent CoAP message.
+     * @retval OT_ERROR_NO_BUFS  Insufficient buffers available to send the CoAP message.
+     *
+     */
+    otError SendMessage(Message &               aMessage,
+                        const Ip6::MessageInfo &aMessageInfo,
+                        const TxParameters &    aTxParameters,
+                        ResponseHandler         aHandler = NULL,
+                        void *                  aContext = NULL);
+
+    /**
+     * This method sends a CoAP message with default transmission parameters.
      *
      * If a response for a request is expected, respective function and context information should be provided.
      * If no response is expected, these arguments should be NULL pointers.
@@ -515,34 +385,6 @@
      * @param[in]  aContext      A pointer to arbitrary context information.
      *
      * @retval OT_ERROR_NONE     Successfully sent CoAP message.
-     * @retval OT_ERROR_NO_BUFS  Insufficient buffers available to send the CoAP message.
-     *
-     */
-    otError SendMessage(Message &               aMessage,
-                        const Ip6::MessageInfo &aMessageInfo,
-<<<<<<< HEAD
-                        otCoapResponseHandler   aHandler = NULL,
-                        void *                  aContext = NULL);
-
-    /**
-=======
-                        const TxParameters &    aTxParameters,
-                        ResponseHandler         aHandler = NULL,
-                        void *                  aContext = NULL);
-
-    /**
-     * This method sends a CoAP message with default transmission parameters.
-     *
-     * If a response for a request is expected, respective function and context information should be provided.
-     * If no response is expected, these arguments should be NULL pointers.
-     * If Message Id was not set in the header (equal to 0), this function will assign unique Message Id to the message.
-     *
-     * @param[in]  aMessage      A reference to the message to send.
-     * @param[in]  aMessageInfo  A reference to the message info associated with @p aMessage.
-     * @param[in]  aHandler      A function pointer that shall be called on response reception or time-out.
-     * @param[in]  aContext      A pointer to arbitrary context information.
-     *
-     * @retval OT_ERROR_NONE     Successfully sent CoAP message.
      * @retval OT_ERROR_NO_BUFS  Insufficient buffers available to send the CoAP response.
      *
      */
@@ -552,7 +394,6 @@
                         void *                  aContext = NULL);
 
     /**
->>>>>>> fdcb8553
      * This method sends a CoAP reset message.
      *
      * @param[in]  aRequest        A reference to the CoAP Message that was used in CoAP request.
