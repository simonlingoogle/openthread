/*
 *  Copyright (c) 2016, The OpenThread Authors.
 *  All rights reserved.
 *
 *  Redistribution and use in source and binary forms, with or without
 *  modification, are permitted provided that the following conditions are met:
 *  1. Redistributions of source code must retain the above copyright
 *     notice, this list of conditions and the following disclaimer.
 *  2. Redistributions in binary form must reproduce the above copyright
 *     notice, this list of conditions and the following disclaimer in the
 *     documentation and/or other materials provided with the distribution.
 *  3. Neither the name of the copyright holder nor the
 *     names of its contributors may be used to endorse or promote products
 *     derived from this software without specific prior written permission.
 *
 *  THIS SOFTWARE IS PROVIDED BY THE COPYRIGHT HOLDERS AND CONTRIBUTORS "AS IS"
 *  AND ANY EXPRESS OR IMPLIED WARRANTIES, INCLUDING, BUT NOT LIMITED TO, THE
 *  IMPLIED WARRANTIES OF MERCHANTABILITY AND FITNESS FOR A PARTICULAR PURPOSE
 *  ARE DISCLAIMED. IN NO EVENT SHALL THE COPYRIGHT HOLDER OR CONTRIBUTORS BE
 *  LIABLE FOR ANY DIRECT, INDIRECT, INCIDENTAL, SPECIAL, EXEMPLARY, OR
 *  CONSEQUENTIAL DAMAGES (INCLUDING, BUT NOT LIMITED TO, PROCUREMENT OF
 *  SUBSTITUTE GOODS OR SERVICES; LOSS OF USE, DATA, OR PROFITS; OR BUSINESS
 *  INTERRUPTION) HOWEVER CAUSED AND ON ANY THEORY OF LIABILITY, WHETHER IN
 *  CONTRACT, STRICT LIABILITY, OR TORT (INCLUDING NEGLIGENCE OR OTHERWISE)
 *  ARISING IN ANY WAY OUT OF THE USE OF THIS SOFTWARE, EVEN IF ADVISED OF THE
 *  POSSIBILITY OF SUCH DAMAGE.
 */

#include "coap.hpp"

#include "common/code_utils.hpp"
#include "common/debug.hpp"
#include "common/instance.hpp"
#include "common/locator-getters.hpp"
#include "common/logging.hpp"
#include "common/random.hpp"
#include "net/ip6.hpp"
#include "net/udp6.hpp"
#include "thread/thread_netif.hpp"

/**
 * @file
 *   This file contains common code base for CoAP client and server.
 */

namespace ot {
namespace Coap {

CoapBase::CoapBase(Instance &aInstance, Sender aSender)
    : InstanceLocator(aInstance)
    , mPendingRequests()
    , mMessageId(Random::NonCrypto::GetUint16())
    , mRetransmissionTimer(aInstance, &Coap::HandleRetransmissionTimer, this)
    , mResources()
    , mContext(NULL)
    , mInterceptor(NULL)
    , mResponsesQueue(aInstance)
    , mDefaultHandler(NULL)
    , mDefaultHandlerContext(NULL)
    , mSender(aSender)
{
}

void CoapBase::ClearRequestsAndResponses(void)
{
    ClearRequests(NULL); // Clear requests matching any address.
    mResponsesQueue.DequeueAllResponses();
}

void CoapBase::ClearRequests(const Ip6::Address &aAddress)
{
    ClearRequests(&aAddress);
}

void CoapBase::ClearRequests(const Ip6::Address *aAddress)
{
    Message *nextMessage;

    for (Message *message = static_cast<Message *>(mPendingRequests.GetHead()); message != NULL; message = nextMessage)
    {
        Metadata metadata;

        nextMessage = static_cast<Message *>(message->GetNext());
        metadata.ReadFrom(*message);

        if ((aAddress == NULL) || (metadata.mSourceAddress == *aAddress))
        {
            FinalizeCoapTransaction(*message, metadata, NULL, NULL, OT_ERROR_ABORT);
        }
    }
}

otError CoapBase::AddResource(Resource &aResource)
{
    return mResources.Add(aResource);
}

void CoapBase::RemoveResource(Resource &aResource)
{
    mResources.Remove(aResource);
    aResource.SetNext(NULL);
}

void CoapBase::SetDefaultHandler(RequestHandler aHandler, void *aContext)
{
    mDefaultHandler        = aHandler;
    mDefaultHandlerContext = aContext;
}

void CoapBase::SetInterceptor(Interceptor aInterceptor, void *aContext)
{
    mInterceptor = aInterceptor;
    mContext     = aContext;
}

Message *CoapBase::NewMessage(const otMessageSettings *aSettings)
{
    Message *message = NULL;

    VerifyOrExit((message = static_cast<Message *>(Get<Ip6::Udp>().NewMessage(0, aSettings))) != NULL);
    message->SetOffset(0);

exit:
    return message;
}

otError CoapBase::Send(ot::Message &aMessage, const Ip6::MessageInfo &aMessageInfo)
{
    return mSender(*this, aMessage, aMessageInfo);
}

otError CoapBase::SendMessage(Message &               aMessage,
                              const Ip6::MessageInfo &aMessageInfo,
<<<<<<< HEAD
                              otCoapResponseHandler   aHandler,
=======
                              const TxParameters &    aTxParameters,
                              ResponseHandler         aHandler,
>>>>>>> fdcb8553
                              void *                  aContext)
{
    otError      error;
    CoapMetadata coapMetadata;
    Message *    storedCopy = NULL;
    uint16_t     copyLength = 0;

    switch (aMessage.GetType())
    {
    case OT_COAP_TYPE_ACKNOWLEDGMENT:
        mResponsesQueue.EnqueueResponse(aMessage, aMessageInfo);
        break;
    case OT_COAP_TYPE_RESET:
        assert(aMessage.GetCode() == OT_COAP_CODE_EMPTY);
        break;
    default:
        aMessage.SetMessageId(mMessageId++);
        break;
    }

    aMessage.Finish();

    if (aMessage.IsConfirmable())
    {
        copyLength = aMessage.GetLength();
    }
    else if (aMessage.IsNonConfirmable() && (aHandler != NULL))
    {
        // As we do not retransmit non confirmable messages, create a
        // copy of header only, for token information.
        copyLength = aMessage.GetOptionStart();
    }

    if (copyLength > 0)
    {
<<<<<<< HEAD
        coapMetadata = CoapMetadata(aMessage.IsConfirmable(), aMessageInfo, aHandler, aContext);
        VerifyOrExit((storedCopy = CopyAndEnqueueMessage(aMessage, copyLength, coapMetadata)) != NULL,
                     error = OT_ERROR_NO_BUFS);
=======
        Metadata metadata;

#if OPENTHREAD_CONFIG_COAP_OBSERVE_API_ENABLE
        // Whether or not to turn on special "Observe" handling.
        OptionIterator iterator;
        bool           observe;

        SuccessOrExit(error = iterator.Init(&aMessage));
        observe = (iterator.GetFirstOptionMatching(OT_COAP_OPTION_OBSERVE) != NULL);

        // Special case, if we're sending a GET with Observe=1, that is a cancellation.
        if (observe && (aMessage.GetCode() == OT_COAP_CODE_GET))
        {
            uint64_t observeVal = 0;

            SuccessOrExit(error = iterator.GetOptionValue(observeVal));

            if (observeVal == 1)
            {
                Metadata handlerMetadata;

                // We're cancelling our subscription, so disable special-case handling on this request.
                observe = false;

                // If we can find the previous handler context, cancel that too.  Peer address
                // and tokens, etc should all match.
                Message *origRequest = FindRelatedRequest(aMessage, aMessageInfo, handlerMetadata);
                if (origRequest != NULL)
                {
                    FinalizeCoapTransaction(*origRequest, handlerMetadata, NULL, NULL, OT_ERROR_NONE);
                }
            }
        }
#endif // OPENTHREAD_CONFIG_COAP_OBSERVE_API_ENABLE

        // Enqueue and send
        metadata.Init(aMessage.IsConfirmable(),
#if OPENTHREAD_CONFIG_COAP_OBSERVE_API_ENABLE
                      observe,
#endif
                      aMessageInfo, aHandler, aContext, aTxParameters);
        storedCopy = CopyAndEnqueueMessage(aMessage, copyLength, metadata);
        VerifyOrExit(storedCopy != NULL, error = OT_ERROR_NO_BUFS);
>>>>>>> fdcb8553
    }

    SuccessOrExit(error = Send(aMessage, aMessageInfo));

exit:

    if (error != OT_ERROR_NONE && storedCopy != NULL)
    {
        DequeueMessage(*storedCopy);
    }

    return error;
}

otError CoapBase::SendMessage(Message &               aMessage,
                              const Ip6::MessageInfo &aMessageInfo,
                              ResponseHandler         aHandler,
                              void *                  aContext)
{
    return SendMessage(aMessage, aMessageInfo, TxParameters::GetDefault(), aHandler, aContext);
}

otError CoapBase::SendReset(Message &aRequest, const Ip6::MessageInfo &aMessageInfo)
{
    return SendEmptyMessage(OT_COAP_TYPE_RESET, aRequest, aMessageInfo);
}

otError CoapBase::SendAck(const Message &aRequest, const Ip6::MessageInfo &aMessageInfo)
{
    return SendEmptyMessage(OT_COAP_TYPE_ACKNOWLEDGMENT, aRequest, aMessageInfo);
}

otError CoapBase::SendEmptyAck(const Message &aRequest, const Ip6::MessageInfo &aMessageInfo)
{
    return (aRequest.GetType() == OT_COAP_TYPE_CONFIRMABLE
                ? SendHeaderResponse(OT_COAP_CODE_CHANGED, aRequest, aMessageInfo)
                : OT_ERROR_INVALID_ARGS);
}

otError CoapBase::SendNotFound(const Message &aRequest, const Ip6::MessageInfo &aMessageInfo)
{
    return SendHeaderResponse(OT_COAP_CODE_NOT_FOUND, aRequest, aMessageInfo);
}

otError CoapBase::SendEmptyMessage(Message::Type aType, const Message &aRequest, const Ip6::MessageInfo &aMessageInfo)
{
    otError  error   = OT_ERROR_NONE;
    Message *message = NULL;

    VerifyOrExit(aRequest.GetType() == OT_COAP_TYPE_CONFIRMABLE, error = OT_ERROR_INVALID_ARGS);

    VerifyOrExit((message = NewMessage()) != NULL, error = OT_ERROR_NO_BUFS);

    message->Init(aType, OT_COAP_CODE_EMPTY);
    message->SetMessageId(aRequest.GetMessageId());

    message->Finish();
    SuccessOrExit(error = Send(*message, aMessageInfo));

exit:

    if (error != OT_ERROR_NONE && message != NULL)
    {
        message->Free();
    }

    return error;
}

otError CoapBase::SendHeaderResponse(Message::Code aCode, const Message &aRequest, const Ip6::MessageInfo &aMessageInfo)
{
    otError  error   = OT_ERROR_NONE;
    Message *message = NULL;

    VerifyOrExit(aRequest.IsRequest(), error = OT_ERROR_INVALID_ARGS);
    VerifyOrExit((message = NewMessage()) != NULL, error = OT_ERROR_NO_BUFS);

    switch (aRequest.GetType())
    {
    case OT_COAP_TYPE_CONFIRMABLE:
        message->Init(OT_COAP_TYPE_ACKNOWLEDGMENT, aCode);
        message->SetMessageId(aRequest.GetMessageId());
        break;

    case OT_COAP_TYPE_NON_CONFIRMABLE:
        message->Init(OT_COAP_TYPE_NON_CONFIRMABLE, aCode);
        break;

    default:
        ExitNow(error = OT_ERROR_INVALID_ARGS);
        break;
    }

    SuccessOrExit(error = message->SetToken(aRequest.GetToken(), aRequest.GetTokenLength()));

    SuccessOrExit(error = SendMessage(*message, aMessageInfo));

exit:

    if (error != OT_ERROR_NONE && message != NULL)
    {
        message->Free();
    }

    return error;
}

void CoapBase::HandleRetransmissionTimer(Timer &aTimer)
{
    static_cast<Coap *>(static_cast<TimerMilliContext &>(aTimer).GetContext())->HandleRetransmissionTimer();
}

void CoapBase::HandleRetransmissionTimer(void)
{
    TimeMilli        now      = TimerMilli::GetNow();
    TimeMilli        nextTime = now.GetDistantFuture();
    Metadata         metadata;
    Message *        nextMessage;
    Ip6::MessageInfo messageInfo;

    for (Message *message = static_cast<Message *>(mPendingRequests.GetHead()); message != NULL; message = nextMessage)
    {
        nextMessage = static_cast<Message *>(message->GetNext());

        metadata.ReadFrom(*message);

        if (now >= metadata.mNextTimerShot)
        {
<<<<<<< HEAD
            if (!coapMetadata.mConfirmable || (coapMetadata.mRetransmissionCount >= kMaxRetransmit))
=======
#if OPENTHREAD_CONFIG_COAP_OBSERVE_API_ENABLE
            if (message->IsRequest() && metadata.mObserve && metadata.mAcknowledged)
            {
                // This is a RFC7641 subscription.  Do not time out.
                continue;
            }
#endif

            if (!metadata.mConfirmable || (metadata.mRetransmissionsRemaining == 0))
>>>>>>> fdcb8553
            {
                // No expected response or acknowledgment.
                FinalizeCoapTransaction(*message, metadata, NULL, NULL, OT_ERROR_RESPONSE_TIMEOUT);
                continue;
            }

            // Increment retransmission counter and timer.
<<<<<<< HEAD
            coapMetadata.mRetransmissionCount++;
            coapMetadata.mRetransmissionTimeout *= 2;
            coapMetadata.mNextTimerShot = now + coapMetadata.mRetransmissionTimeout;
            coapMetadata.UpdateIn(*message);
=======
            metadata.mRetransmissionsRemaining--;
            metadata.mRetransmissionTimeout *= 2;
            metadata.mNextTimerShot = now + metadata.mRetransmissionTimeout;
            metadata.UpdateIn(*message);
>>>>>>> fdcb8553

            // Retransmit
            if (!metadata.mAcknowledged)
            {
                messageInfo.SetPeerAddr(metadata.mDestinationAddress);
                messageInfo.SetPeerPort(metadata.mDestinationPort);
                messageInfo.SetSockAddr(metadata.mSourceAddress);

                SendCopy(*message, messageInfo);
            }
        }

        if (nextTime > metadata.mNextTimerShot)
        {
            nextTime = metadata.mNextTimerShot;
        }
    }

    if (nextTime < now.GetDistantFuture())
    {
        mRetransmissionTimer.FireAt(nextTime);
    }
}

void CoapBase::FinalizeCoapTransaction(Message &               aRequest,
                                       const Metadata &        aMetadata,
                                       Message *               aResponse,
                                       const Ip6::MessageInfo *aMessageInfo,
                                       otError                 aResult)
{
    DequeueMessage(aRequest);

    if (aMetadata.mResponseHandler != NULL)
    {
        aMetadata.mResponseHandler(aMetadata.mResponseContext, aResponse, aMessageInfo, aResult);
    }
}

otError CoapBase::AbortTransaction(ResponseHandler aHandler, void *aContext)
{
    otError  error = OT_ERROR_NOT_FOUND;
    Message *nextMessage;
    Metadata metadata;

    for (Message *message = static_cast<Message *>(mPendingRequests.GetHead()); message != NULL; message = nextMessage)
    {
        nextMessage = static_cast<Message *>(message->GetNext());
        metadata.ReadFrom(*message);

        if (metadata.mResponseHandler == aHandler && metadata.mResponseContext == aContext)
        {
            FinalizeCoapTransaction(*message, metadata, NULL, NULL, OT_ERROR_ABORT);
            error = OT_ERROR_NONE;
        }
    }

    return error;
}

Message *CoapBase::CopyAndEnqueueMessage(const Message &aMessage, uint16_t aCopyLength, const Metadata &aMetadata)
{
    otError  error       = OT_ERROR_NONE;
    Message *messageCopy = NULL;

    VerifyOrExit((messageCopy = aMessage.Clone(aCopyLength)) != NULL, error = OT_ERROR_NO_BUFS);

    SuccessOrExit(error = aMetadata.AppendTo(*messageCopy));

    mRetransmissionTimer.FireAtIfEarlier(aMetadata.mNextTimerShot);

    mPendingRequests.Enqueue(*messageCopy);

exit:

    if (error != OT_ERROR_NONE && messageCopy != NULL)
    {
        messageCopy->Free();
        messageCopy = NULL;
    }

    return messageCopy;
}

void CoapBase::DequeueMessage(Message &aMessage)
{
    mPendingRequests.Dequeue(aMessage);

    if (mRetransmissionTimer.IsRunning() && (mPendingRequests.GetHead() == NULL))
    {
        mRetransmissionTimer.Stop();
    }

    aMessage.Free();

    // No need to worry that the earliest pending message was removed -
    // the timer would just shoot earlier and then it'd be setup again.
}

otError CoapBase::SendCopy(const Message &aMessage, const Ip6::MessageInfo &aMessageInfo)
{
    otError  error;
    Message *messageCopy = NULL;

    // Create a message copy for lower layers.
    messageCopy = aMessage.Clone(aMessage.GetLength() - sizeof(Metadata));
    VerifyOrExit(messageCopy != NULL, error = OT_ERROR_NO_BUFS);

    SuccessOrExit(error = Send(*messageCopy, aMessageInfo));

exit:

    if (error != OT_ERROR_NONE && messageCopy != NULL)
    {
        messageCopy->Free();
    }

    return error;
}

Message *CoapBase::FindRelatedRequest(const Message &         aResponse,
                                      const Ip6::MessageInfo &aMessageInfo,
                                      Metadata &              aMetadata)
{
    Message *message;

    for (message = static_cast<Message *>(mPendingRequests.GetHead()); message != NULL;
         message = static_cast<Message *>(message->GetNext()))
    {
        aMetadata.ReadFrom(*message);

        if (((aMetadata.mDestinationAddress == aMessageInfo.GetPeerAddr()) ||
             aMetadata.mDestinationAddress.IsMulticast() || aMetadata.mDestinationAddress.IsAnycastRoutingLocator()) &&
            (aMetadata.mDestinationPort == aMessageInfo.GetPeerPort()))
        {
            switch (aResponse.GetType())
            {
            case OT_COAP_TYPE_RESET:
            case OT_COAP_TYPE_ACKNOWLEDGMENT:
                if (aResponse.GetMessageId() == message->GetMessageId())
                {
                    ExitNow();
                }

                break;

            case OT_COAP_TYPE_CONFIRMABLE:
            case OT_COAP_TYPE_NON_CONFIRMABLE:
                if (aResponse.IsTokenEqual(*message))
                {
                    ExitNow();
                }

                break;
            }
        }
    }

exit:
    return message;
}

void CoapBase::Receive(ot::Message &aMessage, const Ip6::MessageInfo &aMessageInfo)
{
    Message &message = static_cast<Message &>(aMessage);

    if (message.ParseHeader() != OT_ERROR_NONE)
    {
        otLogDebgCoap("Failed to parse CoAP header");

        if (!aMessageInfo.GetSockAddr().IsMulticast() && message.IsConfirmable())
        {
            SendReset(message, aMessageInfo);
        }
    }
    else if (message.IsRequest())
    {
        ProcessReceivedRequest(message, aMessageInfo);
    }
    else
    {
        ProcessReceivedResponse(message, aMessageInfo);
    }
}

void CoapBase::ProcessReceivedResponse(Message &aMessage, const Ip6::MessageInfo &aMessageInfo)
{
    Metadata metadata;
    Message *request = NULL;
    otError  error   = OT_ERROR_NONE;
#if OPENTHREAD_CONFIG_COAP_OBSERVE_API_ENABLE
    bool responseObserve = false;
#endif

    request = FindRelatedRequest(aMessage, aMessageInfo, metadata);
    VerifyOrExit(request != NULL);

#if OPENTHREAD_CONFIG_COAP_OBSERVE_API_ENABLE
    if (metadata.mObserve && request->IsRequest())
    {
        // We sent Observe in our request, see if we received Observe in the response too.
        OptionIterator iterator;

        SuccessOrExit(error = iterator.Init(&aMessage));
        responseObserve = (iterator.GetFirstOptionMatching(OT_COAP_OPTION_OBSERVE) != NULL);
    }
#endif

    switch (aMessage.GetType())
    {
    case OT_COAP_TYPE_RESET:
        if (aMessage.IsEmpty())
        {
            FinalizeCoapTransaction(*request, metadata, NULL, NULL, OT_ERROR_ABORT);
        }

        // Silently ignore non-empty reset messages (RFC 7252, p. 4.2).
        break;

    case OT_COAP_TYPE_ACKNOWLEDGMENT:
        if (aMessage.IsEmpty())
        {
            // Empty acknowledgment.
#if OPENTHREAD_CONFIG_COAP_OBSERVE_API_ENABLE
            if (metadata.mObserve && !request->IsRequest())
            {
                // This is the ACK to our RFC7641 notification.  There will be no
                // "separate" response so pass it back as if it were a piggy-backed
                // response so we can stop re-sending and the application can move on.
                FinalizeCoapTransaction(*request, metadata, &aMessage, &aMessageInfo, OT_ERROR_NONE);
            }
            else
#endif
            {
                // This is not related to RFC7641 or the outgoing "request" was not a
                // notification.
                if (metadata.mConfirmable)
                {
                    metadata.mAcknowledged = true;
                    metadata.UpdateIn(*request);
                }

                // Remove the message if response is not expected, otherwise await
                // response.
                if (metadata.mResponseHandler == NULL)
                {
                    DequeueMessage(*request);
                }
            }
        }
        else if (aMessage.IsResponse() && aMessage.IsTokenEqual(*request))
        {
            // Piggybacked response.  If there's an Observe option present in both
            // request and response, and we have a response handler; then we're
            // dealing with RFC7641 rules here.
            // (If there is no response handler, then we're wasting our time!)
#if OPENTHREAD_CONFIG_COAP_OBSERVE_API_ENABLE
            if (metadata.mObserve && responseObserve && (metadata.mResponseHandler != NULL))
            {
                // This is a RFC7641 notification.  The request is *not* done!
                metadata.mResponseHandler(metadata.mResponseContext, &aMessage, &aMessageInfo, OT_ERROR_NONE);

                // Consider the message acknowledged at this point.
                metadata.mAcknowledged = true;
                metadata.UpdateIn(*request);
            }
            else
#endif
            {
                FinalizeCoapTransaction(*request, metadata, &aMessage, &aMessageInfo, OT_ERROR_NONE);
            }
        }

        // Silently ignore acknowledgments carrying requests (RFC 7252, p. 4.2)
        // or with no token match (RFC 7252, p. 5.3.2)
        break;

    case OT_COAP_TYPE_CONFIRMABLE:
        // Send empty ACK if it is a CON message.
        SendAck(aMessage, aMessageInfo);
        // Fall through
        // Handling of RFC7641 and multicast is below.
    case OT_COAP_TYPE_NON_CONFIRMABLE:
        // Separate response or observation notification.  If the request was to a multicast
        // address, OR both the request and response carry Observe options, then this is NOT
        // the final message, we may see multiples.
        if ((metadata.mResponseHandler != NULL) && (metadata.mDestinationAddress.IsMulticast()
#if OPENTHREAD_CONFIG_COAP_OBSERVE_API_ENABLE
                                                    || (metadata.mObserve && responseObserve)
#endif
                                                        ))
        {
            // If multicast non-confirmable request, allow multiple responses
            metadata.mResponseHandler(metadata.mResponseContext, &aMessage, &aMessageInfo, OT_ERROR_NONE);
        }
        else
        {
            FinalizeCoapTransaction(*request, metadata, &aMessage, &aMessageInfo, OT_ERROR_NONE);
        }

        break;
    }

exit:

    if (error == OT_ERROR_NONE && request == NULL)
    {
        if (aMessage.IsConfirmable() || aMessage.IsNonConfirmable())
        {
            // Successfully parsed a header but no matching request was
            // found - reject the message by sending reset.
            SendReset(aMessage, aMessageInfo);
        }
    }
}

void CoapBase::ProcessReceivedRequest(Message &aMessage, const Ip6::MessageInfo &aMessageInfo)
{
    char           uriPath[Resource::kMaxReceivedUriPath];
    char *         curUriPath     = uriPath;
    Message *      cachedResponse = NULL;
    otError        error          = OT_ERROR_NOT_FOUND;
    OptionIterator iterator;

    if (mInterceptor != NULL)
    {
        SuccessOrExit(error = mInterceptor(aMessage, aMessageInfo, mContext));
    }

    switch (mResponsesQueue.GetMatchedResponseCopy(aMessage, aMessageInfo, &cachedResponse))
    {
    case OT_ERROR_NONE:
        cachedResponse->Finish();
        error = Send(*cachedResponse, aMessageInfo);

        // fall through

    case OT_ERROR_NO_BUFS:
        ExitNow();

    case OT_ERROR_NOT_FOUND:
    default:
        break;
    }

    SuccessOrExit(error = iterator.Init(&aMessage));
    for (const otCoapOption *option = iterator.GetFirstOption(); option != NULL; option = iterator.GetNextOption())
    {
        switch (option->mNumber)
        {
        case OT_COAP_OPTION_URI_PATH:
            if (curUriPath != uriPath)
            {
                *curUriPath++ = '/';
            }

            VerifyOrExit(option->mLength < sizeof(uriPath) - static_cast<size_t>(curUriPath + 1 - uriPath));

            iterator.GetOptionValue(curUriPath);
            curUriPath += option->mLength;
            break;

        default:
            break;
        }
    }

    curUriPath[0] = '\0';

    for (const Resource *resource = mResources.GetHead(); resource; resource = resource->GetNext())
    {
        if (strcmp(resource->mUriPath, uriPath) == 0)
        {
            resource->HandleRequest(aMessage, aMessageInfo);
            error = OT_ERROR_NONE;
            ExitNow();
        }
    }

    if (mDefaultHandler)
    {
        mDefaultHandler(mDefaultHandlerContext, &aMessage, &aMessageInfo);
        error = OT_ERROR_NONE;
    }

exit:

    if (error != OT_ERROR_NONE)
    {
        otLogInfoCoap("Failed to process request: %s", otThreadErrorToString(error));

        if (error == OT_ERROR_NOT_FOUND && !aMessageInfo.GetSockAddr().IsMulticast())
        {
            SendNotFound(aMessage, aMessageInfo);
        }

        if (cachedResponse != NULL)
        {
            cachedResponse->Free();
        }
    }
}

<<<<<<< HEAD
CoapMetadata::CoapMetadata(bool                    aConfirmable,
                           const Ip6::MessageInfo &aMessageInfo,
                           otCoapResponseHandler   aHandler,
                           void *                  aContext)
{
    mSourceAddress         = aMessageInfo.GetSockAddr();
    mDestinationPort       = aMessageInfo.GetPeerPort();
    mDestinationAddress    = aMessageInfo.GetPeerAddr();
    mResponseHandler       = aHandler;
    mResponseContext       = aContext;
    mRetransmissionCount   = 0;
    mRetransmissionTimeout = Time::SecToMsec(kAckTimeout);
    mRetransmissionTimeout += Random::NonCrypto::GetUint32InRange(
        0, Time::SecToMsec(kAckTimeout) * kAckRandomFactorNumerator / kAckRandomFactorDenominator -
               Time::SecToMsec(kAckTimeout) + 1);

    if (aConfirmable)
    {
        // Set next retransmission timeout.
        mNextTimerShot = TimerMilli::GetNow() + mRetransmissionTimeout;
    }
    else
    {
        // Set overall response timeout.
        mNextTimerShot = TimerMilli::GetNow() + Time::SecToMsec(kMaxTransmitWait);
    }
=======
void CoapBase::Metadata::Init(bool aConfirmable,
#if OPENTHREAD_CONFIG_COAP_OBSERVE_API_ENABLE
                              bool aObserve,
#endif
                              const Ip6::MessageInfo &aMessageInfo,
                              ResponseHandler         aHandler,
                              void *                  aContext,
                              const TxParameters &    aTxParameters)
{
    mSourceAddress            = aMessageInfo.GetSockAddr();
    mDestinationPort          = aMessageInfo.GetPeerPort();
    mDestinationAddress       = aMessageInfo.GetPeerAddr();
    mResponseHandler          = aHandler;
    mResponseContext          = aContext;
    mRetransmissionsRemaining = aTxParameters.mMaxRetransmit;
    mRetransmissionTimeout    = aTxParameters.CalculateInitialRetransmissionTimeout();
    mAcknowledged             = false;
    mConfirmable              = aConfirmable;
#if OPENTHREAD_CONFIG_COAP_OBSERVE_API_ENABLE
    mObserve = aObserve;
#endif
    mNextTimerShot =
        TimerMilli::GetNow() + (aConfirmable ? mRetransmissionTimeout : aTxParameters.CalculateMaxTransmitWait());
}

void CoapBase::Metadata::ReadFrom(const Message &aMessage)
{
    uint16_t length = aMessage.GetLength();

    assert(length >= sizeof(*this));
    aMessage.Read(length - sizeof(*this), sizeof(*this), this);
}
>>>>>>> fdcb8553

int CoapBase::Metadata::UpdateIn(Message &aMessage) const
{
    return aMessage.Write(aMessage.GetLength() - sizeof(*this), sizeof(*this), this);
}

ResponsesQueue::ResponsesQueue(Instance &aInstance)
    : mQueue()
    , mTimer(aInstance, &ResponsesQueue::HandleTimer, this)
{
}

otError ResponsesQueue::GetMatchedResponseCopy(const Message &         aRequest,
                                               const Ip6::MessageInfo &aMessageInfo,
                                               Message **              aResponse)
{
    otError        error = OT_ERROR_NONE;
    const Message *cacheResponse;

    cacheResponse = FindMatchedResponse(aRequest, aMessageInfo);
    VerifyOrExit(cacheResponse != NULL, error = OT_ERROR_NOT_FOUND);

    *aResponse = cacheResponse->Clone(cacheResponse->GetLength() - sizeof(ResponseMetadata));
    VerifyOrExit(*aResponse != NULL, error = OT_ERROR_NO_BUFS);

exit:
    return error;
}

const Message *ResponsesQueue::FindMatchedResponse(const Message &aRequest, const Ip6::MessageInfo &aMessageInfo) const
{
    Message *message;

    for (message = static_cast<Message *>(mQueue.GetHead()); message != NULL;
         message = static_cast<Message *>(message->GetNext()))
    {
        if (message->GetMessageId() == aRequest.GetMessageId())
        {
            ResponseMetadata metadata;

            metadata.ReadFrom(*message);

            if ((metadata.mMessageInfo.GetPeerPort() == aMessageInfo.GetPeerPort()) &&
                (metadata.mMessageInfo.GetPeerAddr() == aMessageInfo.GetPeerAddr()))
            {
                break;
            }
        }
    }

    return message;
}

<<<<<<< HEAD
void ResponsesQueue::EnqueueResponse(Message &aMessage, const Ip6::MessageInfo &aMessageInfo)
{
    otError                error        = OT_ERROR_NONE;
    Message *              responseCopy = NULL;
    EnqueuedResponseHeader enqueuedResponseHeader(aMessageInfo);
    uint16_t               messageCount;
    uint16_t               bufferCount;
=======
void ResponsesQueue::EnqueueResponse(Message &               aMessage,
                                     const Ip6::MessageInfo &aMessageInfo,
                                     const TxParameters &    aTxParameters)
{
    otError          error        = OT_ERROR_NONE;
    Message *        responseCopy = NULL;
    uint16_t         messageCount;
    uint16_t         bufferCount;
    uint32_t         exchangeLifetime = aTxParameters.CalculateExchangeLifetime();
    ResponseMetadata metadata;
>>>>>>> fdcb8553

    metadata.Init(TimerMilli::GetNow() + exchangeLifetime, aMessageInfo);

    // Return success if matched response already exists in the cache.
    VerifyOrExit(FindMatchedResponse(aMessage, aMessageInfo) == NULL);

    mQueue.GetInfo(messageCount, bufferCount);

    if (messageCount >= kMaxCachedResponses)
    {
        DequeueOldestResponse();
    }

    VerifyOrExit((responseCopy = aMessage.Clone()) != NULL);

    SuccessOrExit(error = metadata.AppendTo(*responseCopy));
    mQueue.Enqueue(*responseCopy);

    if (!mTimer.IsRunning())
    {
        mTimer.Start(Time::SecToMsec(kExchangeLifetime));
    }

exit:

    if (error != OT_ERROR_NONE && responseCopy != NULL)
    {
        responseCopy->Free();
    }

    return;
}

void ResponsesQueue::DequeueResponse(Message &aMessage)
{
    mQueue.Dequeue(aMessage);
    aMessage.Free();
}

void ResponsesQueue::DequeueOldestResponse(void)
{
    Message *message;

    VerifyOrExit((message = static_cast<Message *>(mQueue.GetHead())) != NULL);
    DequeueResponse(*message);

exit:
    return;
}

void ResponsesQueue::DequeueAllResponses(void)
{
    Message *message;

    while ((message = static_cast<Message *>(mQueue.GetHead())) != NULL)
    {
        DequeueResponse(*message);
    }
}

void ResponsesQueue::HandleTimer(Timer &aTimer)
{
    static_cast<ResponsesQueue *>(static_cast<TimerMilliContext &>(aTimer).GetContext())->HandleTimer();
}

void ResponsesQueue::HandleTimer(void)
{
    Message *        message;
    ResponseMetadata metadata;

    while ((message = static_cast<Message *>(mQueue.GetHead())) != NULL)
    {
        metadata.ReadFrom(*message);

        if (TimerMilli::GetNow() >= metadata.mDequeueTime)
        {
            DequeueResponse(*message);
        }
        else
        {
            mTimer.Start(metadata.GetRemainingTime());
            break;
        }
    }
}

void ResponsesQueue::ResponseMetadata::Init(TimeMilli aDequeueTime, const Ip6::MessageInfo &aMessageInfo)
{
    mDequeueTime = aDequeueTime;
    mMessageInfo = aMessageInfo;
}

void ResponsesQueue::ResponseMetadata::ReadFrom(const Message &aMessage)
{
    uint16_t length = aMessage.GetLength();

    assert(length >= sizeof(*this));
    aMessage.Read(length - sizeof(*this), sizeof(*this), this);
}

uint32_t ResponsesQueue::ResponseMetadata::GetRemainingTime(void) const
{
    TimeMilli now = TimerMilli::GetNow();

    return (mDequeueTime > now) ? mDequeueTime - now : 0;
}

/// Return product of @p aValueA and @p aValueB if no overflow otherwise 0.
static uint32_t Multiply(uint32_t aValueA, uint32_t aValueB)
{
    uint32_t result = aValueA * aValueB;

    return (result / aValueA == aValueB) ? result : 0;
}

bool TxParameters::IsValid(void) const
{
    bool rval = false;

    if (mAckRandomFactorNumerator >= mAckRandomFactorDenominator && mAckTimeout >= OT_COAP_MIN_ACK_TIMEOUT &&
        mMaxRetransmit <= OT_COAP_MAX_RETRANSMIT)
    {
        // Calulate exchange lifetime step by step and verify no overflow.
        uint32_t tmp = Multiply(mAckTimeout, (1U << (mMaxRetransmit + 1)) - 1);

        tmp /= mAckRandomFactorDenominator;
        tmp = Multiply(tmp, mAckRandomFactorNumerator);

        rval = (tmp != 0 && (tmp + mAckTimeout + 2 * kDefaultMaxLatency) > tmp);
    }

    return rval;
}

<<<<<<< HEAD
=======
uint32_t TxParameters::CalculateInitialRetransmissionTimeout(void) const
{
    return Random::NonCrypto::GetUint32InRange(
        mAckTimeout, mAckTimeout * mAckRandomFactorNumerator / mAckRandomFactorDenominator + 1);
}

uint32_t TxParameters::CalculateExchangeLifetime(void) const
{
    // Final `mAckTimeout` is to account for processing delay.
    return CalculateSpan(mMaxRetransmit) + 2 * kDefaultMaxLatency + mAckTimeout;
}

uint32_t TxParameters::CalculateMaxTransmitWait(void) const
{
    return CalculateSpan(mMaxRetransmit + 1);
}

uint32_t TxParameters::CalculateSpan(uint8_t aMaxRetx) const
{
    return static_cast<uint32_t>(mAckTimeout * ((1U << aMaxRetx) - 1) / mAckRandomFactorDenominator *
                                 mAckRandomFactorNumerator);
}

const otCoapTxParameters TxParameters::kDefaultTxParameters = {
    kDefaultAckTimeout,
    kDefaultAckRandomFactorNumerator,
    kDefaultAckRandomFactorDenominator,
    kDefaultMaxRetransmit,
};

>>>>>>> fdcb8553
Coap::Coap(Instance &aInstance)
    : CoapBase(aInstance, &Coap::Send)
    , mSocket(aInstance.Get<Ip6::Udp>())
{
}

otError Coap::Start(uint16_t aPort)
{
    otError       error;
    Ip6::SockAddr sockaddr;

    sockaddr.mPort = aPort;
    SuccessOrExit(error = mSocket.Open(&Coap::HandleUdpReceive, this));
    VerifyOrExit((error = mSocket.Bind(sockaddr)) == OT_ERROR_NONE, mSocket.Close());

exit:
    return error;
}

otError Coap::Stop(void)
{
    otError error;

    SuccessOrExit(error = mSocket.Close());
    ClearRequestsAndResponses();

exit:
    return error;
}

void Coap::HandleUdpReceive(void *aContext, otMessage *aMessage, const otMessageInfo *aMessageInfo)
{
    static_cast<Coap *>(aContext)->Receive(*static_cast<Message *>(aMessage),
                                           *static_cast<const Ip6::MessageInfo *>(aMessageInfo));
}

otError Coap::Send(CoapBase &aCoapBase, ot::Message &aMessage, const Ip6::MessageInfo &aMessageInfo)
{
    return static_cast<Coap &>(aCoapBase).Send(aMessage, aMessageInfo);
}

otError Coap::Send(ot::Message &aMessage, const Ip6::MessageInfo &aMessageInfo)
{
    return mSocket.IsBound() ? mSocket.SendTo(aMessage, aMessageInfo) : OT_ERROR_INVALID_STATE;
}

} // namespace Coap
} // namespace ot<|MERGE_RESOLUTION|>--- conflicted
+++ resolved
@@ -131,23 +131,18 @@
 
 otError CoapBase::SendMessage(Message &               aMessage,
                               const Ip6::MessageInfo &aMessageInfo,
-<<<<<<< HEAD
-                              otCoapResponseHandler   aHandler,
-=======
                               const TxParameters &    aTxParameters,
                               ResponseHandler         aHandler,
->>>>>>> fdcb8553
                               void *                  aContext)
 {
-    otError      error;
-    CoapMetadata coapMetadata;
-    Message *    storedCopy = NULL;
-    uint16_t     copyLength = 0;
+    otError  error;
+    Message *storedCopy = NULL;
+    uint16_t copyLength = 0;
 
     switch (aMessage.GetType())
     {
     case OT_COAP_TYPE_ACKNOWLEDGMENT:
-        mResponsesQueue.EnqueueResponse(aMessage, aMessageInfo);
+        mResponsesQueue.EnqueueResponse(aMessage, aMessageInfo, aTxParameters);
         break;
     case OT_COAP_TYPE_RESET:
         assert(aMessage.GetCode() == OT_COAP_CODE_EMPTY);
@@ -172,11 +167,6 @@
 
     if (copyLength > 0)
     {
-<<<<<<< HEAD
-        coapMetadata = CoapMetadata(aMessage.IsConfirmable(), aMessageInfo, aHandler, aContext);
-        VerifyOrExit((storedCopy = CopyAndEnqueueMessage(aMessage, copyLength, coapMetadata)) != NULL,
-                     error = OT_ERROR_NO_BUFS);
-=======
         Metadata metadata;
 
 #if OPENTHREAD_CONFIG_COAP_OBSERVE_API_ENABLE
@@ -220,7 +210,6 @@
                       aMessageInfo, aHandler, aContext, aTxParameters);
         storedCopy = CopyAndEnqueueMessage(aMessage, copyLength, metadata);
         VerifyOrExit(storedCopy != NULL, error = OT_ERROR_NO_BUFS);
->>>>>>> fdcb8553
     }
 
     SuccessOrExit(error = Send(aMessage, aMessageInfo));
@@ -349,9 +338,6 @@
 
         if (now >= metadata.mNextTimerShot)
         {
-<<<<<<< HEAD
-            if (!coapMetadata.mConfirmable || (coapMetadata.mRetransmissionCount >= kMaxRetransmit))
-=======
 #if OPENTHREAD_CONFIG_COAP_OBSERVE_API_ENABLE
             if (message->IsRequest() && metadata.mObserve && metadata.mAcknowledged)
             {
@@ -361,7 +347,6 @@
 #endif
 
             if (!metadata.mConfirmable || (metadata.mRetransmissionsRemaining == 0))
->>>>>>> fdcb8553
             {
                 // No expected response or acknowledgment.
                 FinalizeCoapTransaction(*message, metadata, NULL, NULL, OT_ERROR_RESPONSE_TIMEOUT);
@@ -369,17 +354,10 @@
             }
 
             // Increment retransmission counter and timer.
-<<<<<<< HEAD
-            coapMetadata.mRetransmissionCount++;
-            coapMetadata.mRetransmissionTimeout *= 2;
-            coapMetadata.mNextTimerShot = now + coapMetadata.mRetransmissionTimeout;
-            coapMetadata.UpdateIn(*message);
-=======
             metadata.mRetransmissionsRemaining--;
             metadata.mRetransmissionTimeout *= 2;
             metadata.mNextTimerShot = now + metadata.mRetransmissionTimeout;
             metadata.UpdateIn(*message);
->>>>>>> fdcb8553
 
             // Retransmit
             if (!metadata.mAcknowledged)
@@ -782,34 +760,6 @@
     }
 }
 
-<<<<<<< HEAD
-CoapMetadata::CoapMetadata(bool                    aConfirmable,
-                           const Ip6::MessageInfo &aMessageInfo,
-                           otCoapResponseHandler   aHandler,
-                           void *                  aContext)
-{
-    mSourceAddress         = aMessageInfo.GetSockAddr();
-    mDestinationPort       = aMessageInfo.GetPeerPort();
-    mDestinationAddress    = aMessageInfo.GetPeerAddr();
-    mResponseHandler       = aHandler;
-    mResponseContext       = aContext;
-    mRetransmissionCount   = 0;
-    mRetransmissionTimeout = Time::SecToMsec(kAckTimeout);
-    mRetransmissionTimeout += Random::NonCrypto::GetUint32InRange(
-        0, Time::SecToMsec(kAckTimeout) * kAckRandomFactorNumerator / kAckRandomFactorDenominator -
-               Time::SecToMsec(kAckTimeout) + 1);
-
-    if (aConfirmable)
-    {
-        // Set next retransmission timeout.
-        mNextTimerShot = TimerMilli::GetNow() + mRetransmissionTimeout;
-    }
-    else
-    {
-        // Set overall response timeout.
-        mNextTimerShot = TimerMilli::GetNow() + Time::SecToMsec(kMaxTransmitWait);
-    }
-=======
 void CoapBase::Metadata::Init(bool aConfirmable,
 #if OPENTHREAD_CONFIG_COAP_OBSERVE_API_ENABLE
                               bool aObserve,
@@ -842,7 +792,6 @@
     assert(length >= sizeof(*this));
     aMessage.Read(length - sizeof(*this), sizeof(*this), this);
 }
->>>>>>> fdcb8553
 
 int CoapBase::Metadata::UpdateIn(Message &aMessage) const
 {
@@ -896,15 +845,6 @@
     return message;
 }
 
-<<<<<<< HEAD
-void ResponsesQueue::EnqueueResponse(Message &aMessage, const Ip6::MessageInfo &aMessageInfo)
-{
-    otError                error        = OT_ERROR_NONE;
-    Message *              responseCopy = NULL;
-    EnqueuedResponseHeader enqueuedResponseHeader(aMessageInfo);
-    uint16_t               messageCount;
-    uint16_t               bufferCount;
-=======
 void ResponsesQueue::EnqueueResponse(Message &               aMessage,
                                      const Ip6::MessageInfo &aMessageInfo,
                                      const TxParameters &    aTxParameters)
@@ -915,7 +855,6 @@
     uint16_t         bufferCount;
     uint32_t         exchangeLifetime = aTxParameters.CalculateExchangeLifetime();
     ResponseMetadata metadata;
->>>>>>> fdcb8553
 
     metadata.Init(TimerMilli::GetNow() + exchangeLifetime, aMessageInfo);
 
@@ -936,7 +875,7 @@
 
     if (!mTimer.IsRunning())
     {
-        mTimer.Start(Time::SecToMsec(kExchangeLifetime));
+        mTimer.Start(exchangeLifetime);
     }
 
 exit:
@@ -1050,8 +989,6 @@
     return rval;
 }
 
-<<<<<<< HEAD
-=======
 uint32_t TxParameters::CalculateInitialRetransmissionTimeout(void) const
 {
     return Random::NonCrypto::GetUint32InRange(
@@ -1082,7 +1019,6 @@
     kDefaultMaxRetransmit,
 };
 
->>>>>>> fdcb8553
 Coap::Coap(Instance &aInstance)
     : CoapBase(aInstance, &Coap::Send)
     , mSocket(aInstance.Get<Ip6::Udp>())
