/*
 *  Copyright (c) 2016, The OpenThread Authors.
 *  All rights reserved.
 *
 *  Redistribution and use in source and binary forms, with or without
 *  modification, are permitted provided that the following conditions are met:
 *  1. Redistributions of source code must retain the above copyright
 *     notice, this list of conditions and the following disclaimer.
 *  2. Redistributions in binary form must reproduce the above copyright
 *     notice, this list of conditions and the following disclaimer in the
 *     documentation and/or other materials provided with the distribution.
 *  3. Neither the name of the copyright holder nor the
 *     names of its contributors may be used to endorse or promote products
 *     derived from this software without specific prior written permission.
 *
 *  THIS SOFTWARE IS PROVIDED BY THE COPYRIGHT HOLDERS AND CONTRIBUTORS "AS IS"
 *  AND ANY EXPRESS OR IMPLIED WARRANTIES, INCLUDING, BUT NOT LIMITED TO, THE
 *  IMPLIED WARRANTIES OF MERCHANTABILITY AND FITNESS FOR A PARTICULAR PURPOSE
 *  ARE DISCLAIMED. IN NO EVENT SHALL THE COPYRIGHT HOLDER OR CONTRIBUTORS BE
 *  LIABLE FOR ANY DIRECT, INDIRECT, INCIDENTAL, SPECIAL, EXEMPLARY, OR
 *  CONSEQUENTIAL DAMAGES (INCLUDING, BUT NOT LIMITED TO, PROCUREMENT OF
 *  SUBSTITUTE GOODS OR SERVICES; LOSS OF USE, DATA, OR PROFITS; OR BUSINESS
 *  INTERRUPTION) HOWEVER CAUSED AND ON ANY THEORY OF LIABILITY, WHETHER IN
 *  CONTRACT, STRICT LIABILITY, OR TORT (INCLUDING NEGLIGENCE OR OTHERWISE)
 *  ARISING IN ANY WAY OUT OF THE USE OF THIS SOFTWARE, EVEN IF ADVISED OF THE
 *  POSSIBILITY OF SUCH DAMAGE.
 */

/**
 * @file
 *   This file implements the OpenThread CoAP API.
 */

#include "openthread-core-config.h"

#include <openthread/coap.h>

#include "coap/coap_message.hpp"
#include "common/instance.hpp"
#include "common/locator-getters.hpp"

#if OPENTHREAD_CONFIG_COAP_API_ENABLE

using namespace ot;

otMessage *otCoapNewMessage(otInstance *aInstance, const otMessageSettings *aSettings)
{
    Message * message;
    Instance &instance = *static_cast<Instance *>(aInstance);

    if (aSettings != NULL)
    {
        VerifyOrExit(aSettings->mPriority <= OT_MESSAGE_PRIORITY_HIGH, message = NULL);
    }

    message = instance.GetApplicationCoap().NewMessage(aSettings);

exit:
    return message;
}

void otCoapMessageInit(otMessage *aMessage, otCoapType aType, otCoapCode aCode)
{
    static_cast<Coap::Message *>(aMessage)->Init(aType, aCode);
}

otError otCoapMessageInitResponse(otMessage *aResponse, const otMessage *aRequest, otCoapType aType, otCoapCode aCode)
{
    Coap::Message &      response = *static_cast<Coap::Message *>(aResponse);
    const Coap::Message &request  = *static_cast<const Coap::Message *>(aRequest);

    response.Init(aType, aCode);
    response.SetMessageId(request.GetMessageId());

    return response.SetToken(request.GetToken(), request.GetTokenLength());
}

otError otCoapMessageSetToken(otMessage *aMessage, const uint8_t *aToken, uint8_t aTokenLength)
{
    return static_cast<Coap::Message *>(aMessage)->SetToken(aToken, aTokenLength);
}

void otCoapMessageGenerateToken(otMessage *aMessage, uint8_t aTokenLength)
{
    static_cast<Coap::Message *>(aMessage)->SetToken(aTokenLength);
}

otError otCoapMessageAppendContentFormatOption(otMessage *aMessage, otCoapOptionContentFormat aContentFormat)
{
    return static_cast<Coap::Message *>(aMessage)->AppendContentFormatOption(aContentFormat);
}

otError otCoapMessageAppendOption(otMessage *aMessage, uint16_t aNumber, uint16_t aLength, const void *aValue)
{
    return static_cast<Coap::Message *>(aMessage)->AppendOption(aNumber, aLength, aValue);
}

otError otCoapMessageAppendUintOption(otMessage *aMessage, uint16_t aNumber, uint32_t aValue)
{
    return static_cast<Coap::Message *>(aMessage)->AppendUintOption(aNumber, aValue);
}

otError otCoapMessageAppendObserveOption(otMessage *aMessage, uint32_t aObserve)
{
    return static_cast<Coap::Message *>(aMessage)->AppendObserveOption(aObserve);
}

otError otCoapMessageAppendUriPathOptions(otMessage *aMessage, const char *aUriPath)
{
    return static_cast<Coap::Message *>(aMessage)->AppendUriPathOptions(aUriPath);
}

uint16_t otCoapBlockSizeFromExponent(otCoapBlockSize aSize)
{
    return static_cast<uint16_t>(
        1 << (static_cast<uint8_t>(aSize) + static_cast<uint8_t>(Coap::Message::kBlockSzxBase)));
}

otError otCoapMessageAppendBlock2Option(otMessage *aMessage, uint32_t aNum, bool aMore, otCoapBlockSize aSize)
{
    return static_cast<Coap::Message *>(aMessage)->AppendBlockOption(Coap::Message::kBlockType2, aNum, aMore, aSize);
}

otError otCoapMessageAppendBlock1Option(otMessage *aMessage, uint32_t aNum, bool aMore, otCoapBlockSize aSize)
{
    return static_cast<Coap::Message *>(aMessage)->AppendBlockOption(Coap::Message::kBlockType1, aNum, aMore, aSize);
}

otError otCoapMessageAppendProxyUriOption(otMessage *aMessage, const char *aUriPath)
{
    return static_cast<Coap::Message *>(aMessage)->AppendProxyUriOption(aUriPath);
}

otError otCoapMessageAppendMaxAgeOption(otMessage *aMessage, uint32_t aMaxAge)
{
    return static_cast<Coap::Message *>(aMessage)->AppendMaxAgeOption(aMaxAge);
}

otError otCoapMessageAppendUriQueryOption(otMessage *aMessage, const char *aUriQuery)
{
    return static_cast<Coap::Message *>(aMessage)->AppendUriQueryOption(aUriQuery);
}

otError otCoapMessageSetPayloadMarker(otMessage *aMessage)
{
    return static_cast<Coap::Message *>(aMessage)->SetPayloadMarker();
}

otCoapType otCoapMessageGetType(const otMessage *aMessage)
{
    return static_cast<const Coap::Message *>(aMessage)->GetType();
}

otCoapCode otCoapMessageGetCode(const otMessage *aMessage)
{
    return static_cast<const Coap::Message *>(aMessage)->GetCode();
}

const char *otCoapMessageCodeToString(const otMessage *aMessage)
{
    return static_cast<const Coap::Message *>(aMessage)->CodeToString();
}

uint16_t otCoapMessageGetMessageId(const otMessage *aMessage)
{
    return static_cast<const Coap::Message *>(aMessage)->GetMessageId();
}

uint8_t otCoapMessageGetTokenLength(const otMessage *aMessage)
{
    return static_cast<const Coap::Message *>(aMessage)->GetTokenLength();
}

const uint8_t *otCoapMessageGetToken(const otMessage *aMessage)
{
    return static_cast<const Coap::Message *>(aMessage)->GetToken();
}

otError otCoapOptionIteratorInit(otCoapOptionIterator *aIterator, const otMessage *aMessage)
{
    return static_cast<Coap::OptionIterator *>(aIterator)->Init(static_cast<const Coap::Message *>(aMessage));
}

const otCoapOption *otCoapOptionIteratorGetFirstOptionMatching(otCoapOptionIterator *aIterator, uint16_t aOption)
{
    return static_cast<Coap::OptionIterator *>(aIterator)->GetFirstOptionMatching(aOption);
}

const otCoapOption *otCoapOptionIteratorGetFirstOption(otCoapOptionIterator *aIterator)
{
    return static_cast<Coap::OptionIterator *>(aIterator)->GetFirstOption();
}

const otCoapOption *otCoapOptionIteratorGetNextOptionMatching(otCoapOptionIterator *aIterator, uint16_t aOption)
{
    return static_cast<Coap::OptionIterator *>(aIterator)->GetNextOptionMatching(aOption);
}

const otCoapOption *otCoapOptionIteratorGetNextOption(otCoapOptionIterator *aIterator)
{
    return static_cast<Coap::OptionIterator *>(aIterator)->GetNextOption();
}

otError otCoapOptionIteratorGetOptionUintValue(otCoapOptionIterator *aIterator, uint64_t *const aValue)
{
    return static_cast<Coap::OptionIterator *>(aIterator)->GetOptionValue(*aValue);
}

otError otCoapOptionIteratorGetOptionValue(otCoapOptionIterator *aIterator, void *aValue)
{
    return static_cast<Coap::OptionIterator *>(aIterator)->GetOptionValue(aValue);
}

otError otCoapSendRequest(otInstance *          aInstance,
                          otMessage *           aMessage,
                          const otMessageInfo * aMessageInfo,
                          otCoapResponseHandler aHandler,
                          void *                aContext)
{
    otError                   error;
    Instance &                instance     = *static_cast<Instance *>(aInstance);
    const Coap::TxParameters &txParameters = Coap::TxParameters::From(aTxParameters);

<<<<<<< HEAD
    return instance.GetApplicationCoap().SendMessage(*static_cast<Coap::Message *>(aMessage),
                                                     *static_cast<const Ip6::MessageInfo *>(aMessageInfo), aHandler,
                                                     aContext);
=======
    if (aTxParameters != NULL)
    {
        VerifyOrExit(txParameters.IsValid(), error = OT_ERROR_INVALID_ARGS);
    }

    error = instance.GetApplicationCoap().SendMessage(*static_cast<Coap::Message *>(aMessage),
                                                      *static_cast<const Ip6::MessageInfo *>(aMessageInfo),
                                                      txParameters, aHandler, aContext);

exit:
    return error;
>>>>>>> fdcb8553
}

otError otCoapStart(otInstance *aInstance, uint16_t aPort)
{
    Instance &instance = *static_cast<Instance *>(aInstance);

    return instance.GetApplicationCoap().Start(aPort);
}

otError otCoapStop(otInstance *aInstance)
{
    Instance &instance = *static_cast<Instance *>(aInstance);

    return instance.GetApplicationCoap().Stop();
}

otError otCoapAddResource(otInstance *aInstance, otCoapResource *aResource)
{
    Instance &instance = *static_cast<Instance *>(aInstance);

    return instance.GetApplicationCoap().AddResource(*static_cast<Coap::Resource *>(aResource));
}

void otCoapRemoveResource(otInstance *aInstance, otCoapResource *aResource)
{
    Instance &instance = *static_cast<Instance *>(aInstance);

    instance.GetApplicationCoap().RemoveResource(*static_cast<Coap::Resource *>(aResource));
}

void otCoapSetDefaultHandler(otInstance *aInstance, otCoapRequestHandler aHandler, void *aContext)
{
    Instance &instance = *static_cast<Instance *>(aInstance);

    instance.GetApplicationCoap().SetDefaultHandler(aHandler, aContext);
}

otError otCoapSendResponse(otInstance *aInstance, otMessage *aMessage, const otMessageInfo *aMessageInfo)
{
    Instance &instance = *static_cast<Instance *>(aInstance);

    return instance.GetApplicationCoap().SendMessage(*static_cast<Coap::Message *>(aMessage),
<<<<<<< HEAD
                                                     *static_cast<const Ip6::MessageInfo *>(aMessageInfo));
=======
                                                     *static_cast<const Ip6::MessageInfo *>(aMessageInfo),
                                                     Coap::TxParameters::From(aTxParameters), NULL, NULL);
>>>>>>> fdcb8553
}

#endif // OPENTHREAD_CONFIG_COAP_API_ENABLE<|MERGE_RESOLUTION|>--- conflicted
+++ resolved
@@ -211,21 +211,17 @@
     return static_cast<Coap::OptionIterator *>(aIterator)->GetOptionValue(aValue);
 }
 
-otError otCoapSendRequest(otInstance *          aInstance,
-                          otMessage *           aMessage,
-                          const otMessageInfo * aMessageInfo,
-                          otCoapResponseHandler aHandler,
-                          void *                aContext)
+otError otCoapSendRequestWithParameters(otInstance *              aInstance,
+                                        otMessage *               aMessage,
+                                        const otMessageInfo *     aMessageInfo,
+                                        otCoapResponseHandler     aHandler,
+                                        void *                    aContext,
+                                        const otCoapTxParameters *aTxParameters)
 {
     otError                   error;
     Instance &                instance     = *static_cast<Instance *>(aInstance);
     const Coap::TxParameters &txParameters = Coap::TxParameters::From(aTxParameters);
 
-<<<<<<< HEAD
-    return instance.GetApplicationCoap().SendMessage(*static_cast<Coap::Message *>(aMessage),
-                                                     *static_cast<const Ip6::MessageInfo *>(aMessageInfo), aHandler,
-                                                     aContext);
-=======
     if (aTxParameters != NULL)
     {
         VerifyOrExit(txParameters.IsValid(), error = OT_ERROR_INVALID_ARGS);
@@ -237,7 +233,6 @@
 
 exit:
     return error;
->>>>>>> fdcb8553
 }
 
 otError otCoapStart(otInstance *aInstance, uint16_t aPort)
@@ -275,17 +270,16 @@
     instance.GetApplicationCoap().SetDefaultHandler(aHandler, aContext);
 }
 
-otError otCoapSendResponse(otInstance *aInstance, otMessage *aMessage, const otMessageInfo *aMessageInfo)
+otError otCoapSendResponseWithParameters(otInstance *              aInstance,
+                                         otMessage *               aMessage,
+                                         const otMessageInfo *     aMessageInfo,
+                                         const otCoapTxParameters *aTxParameters)
 {
     Instance &instance = *static_cast<Instance *>(aInstance);
 
     return instance.GetApplicationCoap().SendMessage(*static_cast<Coap::Message *>(aMessage),
-<<<<<<< HEAD
-                                                     *static_cast<const Ip6::MessageInfo *>(aMessageInfo));
-=======
                                                      *static_cast<const Ip6::MessageInfo *>(aMessageInfo),
                                                      Coap::TxParameters::From(aTxParameters), NULL, NULL);
->>>>>>> fdcb8553
 }
 
 #endif // OPENTHREAD_CONFIG_COAP_API_ENABLE