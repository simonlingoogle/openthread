--- conflicted
+++ resolved
@@ -3333,14 +3333,10 @@
 {
     ThreadError error = kThreadError_None;
 
-<<<<<<< HEAD
     // We skip child restoration as reset-recovery workaround
 #if !ENABLE_MARBLE_387_WORKAROUND
 
-    for (uint8_t i = 0; i < kMaxChildren; i++)
-=======
     for (uint8_t i = 0; ; i++)
->>>>>>> 70553d51
     {
         Child *child;
         otChildInfo childInfo;
