--- conflicted
+++ resolved
@@ -36,51 +36,6 @@
 #define CONFIG_COAP_H_
 
 /**
-<<<<<<< HEAD
- * @def OPENTHREAD_CONFIG_COAP_ACK_TIMEOUT
- *
- * Minimum spacing before first retransmission when ACK is not received (RFC7252 default value is 2).
- *
- */
-#ifndef OPENTHREAD_CONFIG_COAP_ACK_TIMEOUT
-#define OPENTHREAD_CONFIG_COAP_ACK_TIMEOUT 2
-#endif
-
-/**
- * @def OPENTHREAD_CONFIG_COAP_ACK_RANDOM_FACTOR_NUMERATOR
- *
- * Numerator of ACK_RANDOM_FACTOR used to calculate maximum spacing before first retransmission when
- * ACK is not received (RFC7252 default value of ACK_RANDOM_FACTOR is 1.5, must not be decreased below 1).
- *
- */
-#ifndef OPENTHREAD_CONFIG_COAP_ACK_RANDOM_FACTOR_NUMERATOR
-#define OPENTHREAD_CONFIG_COAP_ACK_RANDOM_FACTOR_NUMERATOR 3
-#endif
-
-/**
- * @def OPENTHREAD_CONFIG_COAP_ACK_RANDOM_FACTOR_DENOMINATOR
- *
- * Denominator of ACK_RANDOM_FACTOR used to calculate maximum spacing before first retransmission when
- * ACK is not received (RFC7252 default value of ACK_RANDOM_FACTOR is 1.5, must not be decreased below 1).
- *
- */
-#ifndef OPENTHREAD_CONFIG_COAP_ACK_RANDOM_FACTOR_DENOMINATOR
-#define OPENTHREAD_CONFIG_COAP_ACK_RANDOM_FACTOR_DENOMINATOR 2
-#endif
-
-/**
- * @def OPENTHREAD_CONFIG_COAP_MAX_RETRANSMIT
- *
- * Maximum number of retransmissions for CoAP Confirmable messages (RFC7252 default value is 4).
- *
- */
-#ifndef OPENTHREAD_CONFIG_COAP_MAX_RETRANSMIT
-#define OPENTHREAD_CONFIG_COAP_MAX_RETRANSMIT 4
-#endif
-
-/**
-=======
->>>>>>> fdcb8553
  * @def OPENTHREAD_CONFIG_COAP_SERVER_MAX_CACHED_RESPONSES
  *
  * Maximum number of cached responses for CoAP Confirmable messages.
