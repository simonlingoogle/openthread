--- conflicted
+++ resolved
@@ -1080,21 +1080,10 @@
 {
     char *argv[kMaxArgs];
     int argc = 0;
-<<<<<<< HEAD
-    char *cmd = aBuf;
+    char *cmd;
 
     sServer = &aServer;
 
-    VerifyOrExit(cmd != NULL, ;);
-
-    for (++cmd; (cmd < aBuf + aBufLength) && (cmd != NULL); ++cmd)
-    {
-        if (*cmd == ' ')
-=======
-    char *cmd;
-
-    sServer = &aServer;
-
     VerifyOrExit(aBuf != NULL, ;);
 
     for (; *aBuf == ' '; aBuf++, aBufLength--);
@@ -1102,7 +1091,6 @@
     for (cmd = aBuf + 1; (cmd < aBuf + aBufLength) && (cmd != NULL); ++cmd)
     {
         if (*cmd == ' ' || *cmd == '\r' || *cmd == '\n')
->>>>>>> 8298a0e5
         {
             *cmd = '\0';
         }
