--- conflicted
+++ resolved
@@ -58,11 +58,8 @@
 * [cancel](#cancel)
 * [delete](#delete-address-uri-path-type-payload)
 * [get](#get-address-uri-path-type)
-<<<<<<< HEAD
-=======
 * [observe](#observe-address-uri-path-type)
 * [parameters](#parameters)
->>>>>>> fdcb8553
 * [post](#post-address-uri-path-type-payload)
 * [put](#put-address-uri-path-type-payload)
 * [resource](#resource-uri-path)
@@ -80,11 +77,8 @@
 cancel
 delete
 get
-<<<<<<< HEAD
-=======
 observe
 parameters
->>>>>>> fdcb8553
 post
 put
 resource
@@ -129,8 +123,6 @@
 Done
 ```
 
-<<<<<<< HEAD
-=======
 ### observe \<address\> \<uri-path\> \[type\]
 
 This is the same a `get`, but the `Observe` parameter will be sent, set to 0
@@ -182,7 +174,6 @@
 Done
 ```
 
->>>>>>> fdcb8553
 ### post \<address\> \<uri-path\> \[type\] \[payload\]
 
 * address: IPv6 address of the CoAP server.
