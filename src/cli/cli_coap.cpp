--- conflicted
+++ resolved
@@ -45,11 +45,6 @@
 namespace Cli {
 
 const struct Coap::Command Coap::sCommands[] = {
-<<<<<<< HEAD
-    {"help", &Coap::ProcessHelp},    {"delete", &Coap::ProcessRequest}, {"get", &Coap::ProcessRequest},
-    {"post", &Coap::ProcessRequest}, {"put", &Coap::ProcessRequest},    {"resource", &Coap::ProcessResource},
-    {"start", &Coap::ProcessStart},  {"stop", &Coap::ProcessStop},
-=======
     {"help", &Coap::ProcessHelp},
 #if OPENTHREAD_CONFIG_COAP_OBSERVE_API_ENABLE
     {"cancel", &Coap::ProcessCancel},
@@ -66,13 +61,10 @@
     {"set", &Coap::ProcessSet},
     {"start", &Coap::ProcessStart},
     {"stop", &Coap::ProcessStop},
->>>>>>> fdcb8553
 };
 
 Coap::Coap(Interpreter &aInterpreter)
     : mInterpreter(aInterpreter)
-<<<<<<< HEAD
-=======
     , mUseDefaultRequestTxParameters(true)
     , mUseDefaultResponseTxParameters(true)
 #if OPENTHREAD_CONFIG_COAP_OBSERVE_API_ENABLE
@@ -81,7 +73,6 @@
     , mSubscriberTokenLength(0)
     , mSubscriberConfirmableNotifications(false)
 #endif
->>>>>>> fdcb8553
 {
     memset(&mResource, 0, sizeof(mResource));
 #if OPENTHREAD_CONFIG_COAP_OBSERVE_API_ENABLE
@@ -292,8 +283,6 @@
     return otCoapStop(mInterpreter.mInstance);
 }
 
-<<<<<<< HEAD
-=======
 otError Coap::ProcessParameters(int argc, char *argv[])
 {
     otError             error = OT_ERROR_NONE;
@@ -367,7 +356,6 @@
     return error;
 }
 
->>>>>>> fdcb8553
 otError Coap::ProcessRequest(int argc, char *argv[])
 {
     otError       error   = OT_ERROR_NONE;
@@ -503,11 +491,13 @@
 
     if ((coapType == OT_COAP_TYPE_CONFIRMABLE) || (coapCode == OT_COAP_CODE_GET))
     {
-        error = otCoapSendRequest(mInterpreter.mInstance, message, &messageInfo, &Coap::HandleResponse, this);
-    }
-    else
-    {
-        error = otCoapSendRequest(mInterpreter.mInstance, message, &messageInfo, NULL, NULL);
+        error = otCoapSendRequestWithParameters(mInterpreter.mInstance, message, &messageInfo, &Coap::HandleResponse,
+                                                this, GetRequestTxParameters());
+    }
+    else
+    {
+        error = otCoapSendRequestWithParameters(mInterpreter.mInstance, message, &messageInfo, NULL, NULL,
+                                                GetResponseTxParameters());
     }
 
 exit:
@@ -672,7 +662,8 @@
                                                   static_cast<uint16_t>(strlen(mResourceContent))));
         }
 
-        SuccessOrExit(error = otCoapSendResponse(mInterpreter.mInstance, responseMessage, aMessageInfo));
+        SuccessOrExit(error = otCoapSendResponseWithParameters(mInterpreter.mInstance, responseMessage, aMessageInfo,
+                                                               GetResponseTxParameters()));
     }
 
 exit:
