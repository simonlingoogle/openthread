--- conflicted
+++ resolved
@@ -176,7 +176,19 @@
 #endif
 
 /**
-<<<<<<< HEAD
+ * @def NRF_DRV_RADIO802154_CLOCK_IRQ_PRIORITY
+ *
+ * Priority of clock interrupt used in standalone clock driver implementation.
+ *
+ * @note This configuration is only applicable for Clock Abstraction Layer implementation
+ *       in nrf_drv_radio802154_clock_nodrv.c.
+ *
+ */
+#ifndef NRF_DRV_RADIO802154_CLOCK_IRQ_PRIORITY
+#define NRF_DRV_RADIO802154_CLOCK_IRQ_PRIORITY 10
+#endif
+
+/**
  * @brief Include Nest specific configuration modifications
  *
  * NRF_DRV_RADIO802154_INTERNAL_IRQ_HANDLING being defined to 0
@@ -195,19 +207,6 @@
 #undef NRF_DRV_RADIO802154_IRQ_PRIORITY
 #define NRF_DRV_RADIO802154_IRQ_PRIORITY 5 // ATOMIC_PRIORITY_LEVEL + 2
 #endif  // NEST_NRF52X_DRIVER_CONFIG
-=======
- * @def NRF_DRV_RADIO802154_CLOCK_IRQ_PRIORITY
- *
- * Priority of clock interrupt used in standalone clock driver implementation.
- *
- * @note This configuration is only applicable for Clock Abstraction Layer implementation
- *       in nrf_drv_radio802154_clock_nodrv.c.
- *
- */
-#ifndef NRF_DRV_RADIO802154_CLOCK_IRQ_PRIORITY
-#define NRF_DRV_RADIO802154_CLOCK_IRQ_PRIORITY 10
-#endif
->>>>>>> 1bb45821
 
 /**
  *@}
