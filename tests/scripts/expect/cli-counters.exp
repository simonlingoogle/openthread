--- conflicted
+++ resolved
@@ -27,18 +27,10 @@
 #  POSSIBILITY OF SUCH DAMAGE.
 #
 
-<<<<<<< HEAD
-spawn $env(OT_COMMAND) 1
-set timeout 3
-expect_after {
-    timeout { exit 1 }
-}
-=======
 source "tests/scripts/expect/_common.exp"
 
 set spawn_id [spawn_node 1]
-set timeout 1
->>>>>>> 6930dd36
+set timeout 3
 
 send "counters\n"
 expect "mac"
