--- conflicted
+++ resolved
@@ -29,16 +29,8 @@
 
 source "tests/scripts/expect/_common.exp"
 
-<<<<<<< HEAD
-spawn $env(OT_COMMAND) 1
+set spawn_id [spawn_node 1]
 set timeout 3
-expect_after {
-    timeout { exit 1 }
-}
-=======
-set spawn_id [spawn_node 1]
-set timeout 1
->>>>>>> 6930dd36
 
 send "mac retries direct 5\n"
 expect "Done"
