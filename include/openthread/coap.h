/*
 *  Copyright (c) 2016, The OpenThread Authors.
 *  All rights reserved.
 *
 *  Redistribution and use in source and binary forms, with or without
 *  modification, are permitted provided that the following conditions are met:
 *  1. Redistributions of source code must retain the above copyright
 *     notice, this list of conditions and the following disclaimer.
 *  2. Redistributions in binary form must reproduce the above copyright
 *     notice, this list of conditions and the following disclaimer in the
 *     documentation and/or other materials provided with the distribution.
 *  3. Neither the name of the copyright holder nor the
 *     names of its contributors may be used to endorse or promote products
 *     derived from this software without specific prior written permission.
 *
 *  THIS SOFTWARE IS PROVIDED BY THE COPYRIGHT HOLDERS AND CONTRIBUTORS "AS IS"
 *  AND ANY EXPRESS OR IMPLIED WARRANTIES, INCLUDING, BUT NOT LIMITED TO, THE
 *  IMPLIED WARRANTIES OF MERCHANTABILITY AND FITNESS FOR A PARTICULAR PURPOSE
 *  ARE DISCLAIMED. IN NO EVENT SHALL THE COPYRIGHT HOLDER OR CONTRIBUTORS BE
 *  LIABLE FOR ANY DIRECT, INDIRECT, INCIDENTAL, SPECIAL, EXEMPLARY, OR
 *  CONSEQUENTIAL DAMAGES (INCLUDING, BUT NOT LIMITED TO, PROCUREMENT OF
 *  SUBSTITUTE GOODS OR SERVICES; LOSS OF USE, DATA, OR PROFITS; OR BUSINESS
 *  INTERRUPTION) HOWEVER CAUSED AND ON ANY THEORY OF LIABILITY, WHETHER IN
 *  CONTRACT, STRICT LIABILITY, OR TORT (INCLUDING NEGLIGENCE OR OTHERWISE)
 *  ARISING IN ANY WAY OUT OF THE USE OF THIS SOFTWARE, EVEN IF ADVISED OF THE
 *  POSSIBILITY OF SUCH DAMAGE.
 */

/**
 * @file
 * @brief
 *  This file defines the top-level functions for the OpenThread CoAP implementation.
 */

#ifndef OPENTHREAD_COAP_H_
#define OPENTHREAD_COAP_H_

#include <stdint.h>

#include <openthread/ip6.h>
#include <openthread/message.h>

#ifdef __cplusplus
extern "C" {
#endif

/**
 * @addtogroup api-coap
 *
 * @brief
 *   This module includes functions that control CoAP communication.
 *
 *   The functions in this module are available when CoAP API feature (`OPENTHREAD_CONFIG_COAP_API_ENABLE`) is enabled.
 *
 * @{
 *
 */

#define OT_DEFAULT_COAP_PORT 5683 ///< Default CoAP port, as specified in RFC 7252

#define OT_COAP_MAX_TOKEN_LENGTH 8 ///< Max token length as specified (RFC 7252).

#define OT_COAP_MAX_RETRANSMIT 30 ///< Max retransmit supported by OpenThread.

#define OT_COAP_MIN_ACK_TIMEOUT 1000 ///< Minimal ACK timeout in milliseconds supported by OpenThread.

/**
 * CoAP Type values.
 *
 */
typedef enum otCoapType
{
    OT_COAP_TYPE_CONFIRMABLE     = 0x00, ///< Confirmable
    OT_COAP_TYPE_NON_CONFIRMABLE = 0x10, ///< Non-confirmable
    OT_COAP_TYPE_ACKNOWLEDGMENT  = 0x20, ///< Acknowledgment
    OT_COAP_TYPE_RESET           = 0x30, ///< Reset
} otCoapType;

/**
 * Helper macro to define CoAP Code values.
 *
 */
#define OT_COAP_CODE(c, d) ((((c)&0x7) << 5) | ((d)&0x1f))

/**
 * CoAP Code values.
 *
 */
typedef enum otCoapCode
{
    OT_COAP_CODE_EMPTY  = OT_COAP_CODE(0, 0), ///< Empty message code
    OT_COAP_CODE_GET    = OT_COAP_CODE(0, 1), ///< Get
    OT_COAP_CODE_POST   = OT_COAP_CODE(0, 2), ///< Post
    OT_COAP_CODE_PUT    = OT_COAP_CODE(0, 3), ///< Put
    OT_COAP_CODE_DELETE = OT_COAP_CODE(0, 4), ///< Delete

    OT_COAP_CODE_RESPONSE_MIN = OT_COAP_CODE(2, 0),  ///< 2.00
    OT_COAP_CODE_CREATED      = OT_COAP_CODE(2, 1),  ///< Created
    OT_COAP_CODE_DELETED      = OT_COAP_CODE(2, 2),  ///< Deleted
    OT_COAP_CODE_VALID        = OT_COAP_CODE(2, 3),  ///< Valid
    OT_COAP_CODE_CHANGED      = OT_COAP_CODE(2, 4),  ///< Changed
    OT_COAP_CODE_CONTENT      = OT_COAP_CODE(2, 5),  ///< Content
    OT_COAP_CODE_CONTINUE     = OT_COAP_CODE(2, 31), ///< RFC7959 Continue

    OT_COAP_CODE_BAD_REQUEST         = OT_COAP_CODE(4, 0),  ///< Bad Request
    OT_COAP_CODE_UNAUTHORIZED        = OT_COAP_CODE(4, 1),  ///< Unauthorized
    OT_COAP_CODE_BAD_OPTION          = OT_COAP_CODE(4, 2),  ///< Bad Option
    OT_COAP_CODE_FORBIDDEN           = OT_COAP_CODE(4, 3),  ///< Forbidden
    OT_COAP_CODE_NOT_FOUND           = OT_COAP_CODE(4, 4),  ///< Not Found
    OT_COAP_CODE_METHOD_NOT_ALLOWED  = OT_COAP_CODE(4, 5),  ///< Method Not Allowed
    OT_COAP_CODE_NOT_ACCEPTABLE      = OT_COAP_CODE(4, 6),  ///< Not Acceptable
    OT_COAP_CODE_REQUEST_INCOMPLETE  = OT_COAP_CODE(4, 8),  ///< RFC7959 Request Entity Incomplete
    OT_COAP_CODE_PRECONDITION_FAILED = OT_COAP_CODE(4, 12), ///< Precondition Failed
    OT_COAP_CODE_REQUEST_TOO_LARGE   = OT_COAP_CODE(4, 13), ///< Request Entity Too Large
    OT_COAP_CODE_UNSUPPORTED_FORMAT  = OT_COAP_CODE(4, 15), ///< Unsupported Content-Format

    OT_COAP_CODE_INTERNAL_ERROR      = OT_COAP_CODE(5, 0), ///< Internal Server Error
    OT_COAP_CODE_NOT_IMPLEMENTED     = OT_COAP_CODE(5, 1), ///< Not Implemented
    OT_COAP_CODE_BAD_GATEWAY         = OT_COAP_CODE(5, 2), ///< Bad Gateway
    OT_COAP_CODE_SERVICE_UNAVAILABLE = OT_COAP_CODE(5, 3), ///< Service Unavailable
    OT_COAP_CODE_GATEWAY_TIMEOUT     = OT_COAP_CODE(5, 4), ///< Gateway Timeout
    OT_COAP_CODE_PROXY_NOT_SUPPORTED = OT_COAP_CODE(5, 5), ///< Proxying Not Supported
} otCoapCode;

/**
 * CoAP Option Numbers
 */
typedef enum otCoapOptionType
{
    OT_COAP_OPTION_IF_MATCH       = 1,  ///< If-Match
    OT_COAP_OPTION_URI_HOST       = 3,  ///< Uri-Host
    OT_COAP_OPTION_E_TAG          = 4,  ///< ETag
    OT_COAP_OPTION_IF_NONE_MATCH  = 5,  ///< If-None-Match
    OT_COAP_OPTION_OBSERVE        = 6,  ///< Observe [RFC7641]
    OT_COAP_OPTION_URI_PORT       = 7,  ///< Uri-Port
    OT_COAP_OPTION_LOCATION_PATH  = 8,  ///< Location-Path
    OT_COAP_OPTION_URI_PATH       = 11, ///< Uri-Path
    OT_COAP_OPTION_CONTENT_FORMAT = 12, ///< Content-Format
    OT_COAP_OPTION_MAX_AGE        = 14, ///< Max-Age
    OT_COAP_OPTION_URI_QUERY      = 15, ///< Uri-Query
    OT_COAP_OPTION_ACCEPT         = 17, ///< Accept
    OT_COAP_OPTION_LOCATION_QUERY = 20, ///< Location-Query
    OT_COAP_OPTION_BLOCK2         = 23, ///< Block2 (RFC7959)
    OT_COAP_OPTION_BLOCK1         = 27, ///< Block1 (RFC7959)
    OT_COAP_OPTION_PROXY_URI      = 35, ///< Proxy-Uri
    OT_COAP_OPTION_PROXY_SCHEME   = 39, ///< Proxy-Scheme
    OT_COAP_OPTION_SIZE1          = 60, ///< Size1
} otCoapOptionType;

/**
 * CoAP Block Size Exponents
 */
typedef enum otCoapBlockSize
{
    OT_COAP_BLOCK_SIZE_16   = 0,
    OT_COAP_BLOCK_SIZE_32   = 1,
    OT_COAP_BLOCK_SIZE_64   = 2,
    OT_COAP_BLOCK_SIZE_128  = 3,
    OT_COAP_BLOCK_SIZE_256  = 4,
    OT_COAP_BLOCK_SIZE_512  = 5,
    OT_COAP_BLOCK_SIZE_1024 = 6,
} otCoapBlockSize;

/**
 * This structure represents a CoAP option.
 *
 */
typedef struct otCoapOption
{
    uint16_t mNumber; ///< Option Number
    uint16_t mLength; ///< Option Length
} otCoapOption;

/**
 * This structure acts as an iterator for CoAP options
 *
 */
typedef struct otCoapOptionIterator
{
    const otMessage *mMessage;          ///< CoAP message
    otCoapOption     mOption;           ///< CoAP message option
    uint16_t         mNextOptionOffset; ///< Byte offset of next option
} otCoapOptionIterator;

/**
 * CoAP Content Format codes.  The full list is documented at
 * https://www.iana.org/assignments/core-parameters/core-parameters.xhtml#content-formats
 */
typedef enum otCoapOptionContentFormat
{
    /**
     * text/plain; charset=utf-8: [RFC2046][RFC3676][RFC5147]
     */
    OT_COAP_OPTION_CONTENT_FORMAT_TEXT_PLAIN = 0,

    /**
     * application/cose; cose-type="cose-encrypt0": [RFC8152]
     */
    OT_COAP_OPTION_CONTENT_FORMAT_COSE_ENCRYPT0 = 16,

    /**
     * application/cose; cose-type="cose-mac0": [RFC8152]
     */
    OT_COAP_OPTION_CONTENT_FORMAT_COSE_MAC0 = 17,

    /**
     * application/cose; cose-type="cose-sign1": [RFC8152]
     */
    OT_COAP_OPTION_CONTENT_FORMAT_COSE_SIGN1 = 18,

    /**
     * application/link-format: [RFC6690]
     */
    OT_COAP_OPTION_CONTENT_FORMAT_LINK_FORMAT = 40,

    /**
     * application/xml: [RFC3023]
     */
    OT_COAP_OPTION_CONTENT_FORMAT_XML = 41,

    /**
     * application/octet-stream: [RFC2045][RFC2046]
     */
    OT_COAP_OPTION_CONTENT_FORMAT_OCTET_STREAM = 42,

    /**
     * application/exi:
     * ["Efficient XML Interchange (EXI) Format 1.0 (Second Edition)", February 2014]
     */
    OT_COAP_OPTION_CONTENT_FORMAT_EXI = 47,

    /**
     * application/json: [RFC7159]
     */
    OT_COAP_OPTION_CONTENT_FORMAT_JSON = 50,

    /**
     * application/json-patch+json: [RFC6902]
     */
    OT_COAP_OPTION_CONTENT_FORMAT_JSON_PATCH_JSON = 51,

    /**
     * application/merge-patch+json: [RFC7396]
     */
    OT_COAP_OPTION_CONTENT_FORMAT_MERGE_PATCH_JSON = 52,

    /**
     * application/cbor: [RFC7049]
     */
    OT_COAP_OPTION_CONTENT_FORMAT_CBOR = 60,

    /**
     * application/cwt: [RFC8392]
     */
    OT_COAP_OPTION_CONTENT_FORMAT_CWT = 61,

    /**
     * application/cose; cose-type="cose-encrypt": [RFC8152]
     */
    OT_COAP_OPTION_CONTENT_FORMAT_COSE_ENCRYPT = 96,

    /**
     * application/cose; cose-type="cose-mac": [RFC8152]
     */
    OT_COAP_OPTION_CONTENT_FORMAT_COSE_MAC = 97,

    /**
     * application/cose; cose-type="cose-sign": [RFC8152]
     */
    OT_COAP_OPTION_CONTENT_FORMAT_COSE_SIGN = 98,

    /**
     * application/cose-key: [RFC8152]
     */
    OT_COAP_OPTION_CONTENT_FORMAT_COSE_KEY = 101,

    /**
     * application/cose-key-set: [RFC8152]
     */
    OT_COAP_OPTION_CONTENT_FORMAT_COSE_KEY_SET = 102,

    /**
     * application/senml+json: [RFC8428]
     */
    OT_COAP_OPTION_CONTENT_FORMAT_SENML_JSON = 110,

    /**
     * application/sensml+json: [RFC8428]
     */
    OT_COAP_OPTION_CONTENT_FORMAT_SENSML_JSON = 111,

    /**
     * application/senml+cbor: [RFC8428]
     */
    OT_COAP_OPTION_CONTENT_FORMAT_SENML_CBOR = 112,

    /**
     * application/sensml+cbor: [RFC8428]
     */
    OT_COAP_OPTION_CONTENT_FORMAT_SENSML_CBOR = 113,

    /**
     * application/senml-exi: [RFC8428]
     */
    OT_COAP_OPTION_CONTENT_FORMAT_SENML_EXI = 114,

    /**
     * application/sensml-exi: [RFC8428]
     */
    OT_COAP_OPTION_CONTENT_FORMAT_SENSML_EXI = 115,

    /**
     * application/coap-group+json: [RFC7390]
     */
    OT_COAP_OPTION_CONTENT_FORMAT_COAP_GROUP_JSON = 256,

    /**
     * application/senml+xml: [RFC8428]
     */
    OT_COAP_OPTION_CONTENT_FORMAT_SENML_XML = 310,

    /**
     * application/sensml+xml: [RFC8428]
     */
    OT_COAP_OPTION_CONTENT_FORMAT_SENSML_XML = 311
} otCoapOptionContentFormat;

/**
 * This function pointer is called when a CoAP response is received or on the request timeout.
 *
 * @param[in]  aContext      A pointer to application-specific context.
 * @param[in]  aMessage      A pointer to the message buffer containing the response. NULL if no response was received.
 * @param[in]  aMessageInfo  A pointer to the message info for @p aMessage. NULL if no response was received.
 * @param[in]  aResult       A result of the CoAP transaction.
 *
 * @retval  OT_ERROR_NONE              A response was received successfully.
 * @retval  OT_ERROR_ABORT             A CoAP transaction was reset by peer.
 * @retval  OT_ERROR_RESPONSE_TIMEOUT  No response or acknowledgment received during timeout period.
 *
 */
typedef void (*otCoapResponseHandler)(void *               aContext,
                                      otMessage *          aMessage,
                                      const otMessageInfo *aMessageInfo,
                                      otError              aResult);

/**
 * This function pointer is called when a CoAP request with a given Uri-Path is received.
 *
 * @param[in]  aContext      A pointer to arbitrary context information.
 * @param[in]  aMessage      A pointer to the message.
 * @param[in]  aMessageInfo  A pointer to the message info for @p aMessage.
 *
 */
typedef void (*otCoapRequestHandler)(void *aContext, otMessage *aMessage, const otMessageInfo *aMessageInfo);

/**
 * This structure represents a CoAP resource.
 *
 */
typedef struct otCoapResource
{
    const char *           mUriPath; ///< The URI Path string
    otCoapRequestHandler   mHandler; ///< The callback for handling a received request
    void *                 mContext; ///< Application-specific context
    struct otCoapResource *mNext;    ///< The next CoAP resource in the list
} otCoapResource;

/**
 * This function initializes the CoAP header.
 *
 * @param[inout] aMessage   A pointer to the CoAP message to initialize.
 * @param[in]    aType      CoAP message type.
 * @param[in]    aCode      CoAP message code.
 *
 */
void otCoapMessageInit(otMessage *aMessage, otCoapType aType, otCoapCode aCode);

/**
 * This function initializes a response message.
 *
 * @note Both message ID and token are set according to @p aRequest.
 *
 * @param[inout] aResponse  A pointer to the CoAP response message.
 * @param[in]    aRequest   A pointer to the CoAP request message.
 * @param[in]    aType      CoAP message type.
 * @param[in]    aCode      CoAP message code.
 *
 * @retval OT_ERROR_NONE     Successfully initialized the response message.
 * @retval OT_ERROR_NO_BUFS  Insufficient message buffers available to initialize the response message.
 *
 */
otError otCoapMessageInitResponse(otMessage *aResponse, const otMessage *aRequest, otCoapType aType, otCoapCode aCode);

/**
 * This function sets the Token value and length in a header.
 *
 * @param[inout]  aMessage          A pointer to the CoAP message.
 * @param[in]     aToken            A pointer to the Token value.
 * @param[in]     aTokenLength      The Length of @p aToken.
 *
 * @retval OT_ERROR_NONE     Successfully set the Token value.
 * @retval OT_ERROR_NO_BUFS  Insufficient buffers to set the Token value.
 *
 */
otError otCoapMessageSetToken(otMessage *aMessage, const uint8_t *aToken, uint8_t aTokenLength);

/**
 * This function sets the Token length and randomizes its value.
 *
 * @param[inout]  aMessage      A pointer to the CoAP message.
 * @param[in]     aTokenLength  The Length of a Token to set.
 *
 */
void otCoapMessageGenerateToken(otMessage *aMessage, uint8_t aTokenLength);

/**
 * This function appends the Content Format CoAP option as specified in
 * https://tools.ietf.org/html/rfc7252#page-92.  This *must* be called before
 * setting otCoapMessageSetPayloadMarker if a payload is to be included in the
 * message.
 *
 * The function is a convenience wrapper around otCoapMessageAppendUintOption,
 * and if the desired format type code isn't listed in otCoapOptionContentFormat,
 * this base function should be used instead.
 *
 * @param[inout]  aMessage          A pointer to the CoAP message.
 * @param[in]     aContentFormat    One of the content formats listed in
 *                                  otCoapOptionContentFormat above.
 *
 * @retval OT_ERROR_NONE          Successfully appended the option.
 * @retval OT_ERROR_INVALID_ARGS  The option type is not equal or greater than the last option type.
 * @retval OT_ERROR_NO_BUFS       The option length exceeds the buffer size.
 *
 */
otError otCoapMessageAppendContentFormatOption(otMessage *aMessage, otCoapOptionContentFormat aContentFormat);

/**
 * This function appends a CoAP option in a header.
 *
 * @param[inout]  aMessage  A pointer to the CoAP message.
 * @param[in]     aNumber   The CoAP Option number.
 * @param[in]     aLength   The CoAP Option length.
 * @param[in]     aValue    A pointer to the CoAP value.
 *
 * @retval OT_ERROR_NONE          Successfully appended the option.
 * @retval OT_ERROR_INVALID_ARGS  The option type is not equal or greater than the last option type.
 * @retval OT_ERROR_NO_BUFS       The option length exceeds the buffer size.
 *
 */
otError otCoapMessageAppendOption(otMessage *aMessage, uint16_t aNumber, uint16_t aLength, const void *aValue);

/**
 * This function appends an unsigned integer CoAP option as specified in
 * https://tools.ietf.org/html/rfc7252#section-3.2
 *
 * @param[inout]  aMessage A pointer to the CoAP message.
 * @param[in]     aNumber  The CoAP Option number.
 * @param[in]     aValue   The CoAP Option unsigned integer value.
 *
 * @retval OT_ERROR_NONE          Successfully appended the option.
 * @retval OT_ERROR_INVALID_ARGS  The option type is not equal or greater than the last option type.
 * @retval OT_ERROR_NO_BUFS       The option length exceeds the buffer size.
 *
 * @see otCoapMessageGetOptionUintValue
 */
otError otCoapMessageAppendUintOption(otMessage *aMessage, uint16_t aNumber, uint32_t aValue);

/**
 * This function appends an Observe option.
 *
 * @param[inout]  aMessage  A pointer to the CoAP message.
 * @param[in]     aObserve  Observe field value.
 *
 * @retval OT_ERROR_NONE          Successfully appended the option.
 * @retval OT_ERROR_INVALID_ARGS  The option type is not equal or greater than the last option type.
 * @retval OT_ERROR_NO_BUFS       The option length exceeds the buffer size.
 *
 */
otError otCoapMessageAppendObserveOption(otMessage *aMessage, uint32_t aObserve);

/**
 * This function appends a Uri-Path option.
 *
 * @param[inout]  aMessage  A pointer to the CoAP message.
 * @param[in]     aUriPath  A pointer to a NULL-terminated string.
 *
 * @retval OT_ERROR_NONE          Successfully appended the option.
 * @retval OT_ERROR_INVALID_ARGS  The option type is not equal or greater than the last option type.
 * @retval OT_ERROR_NO_BUFS       The option length exceeds the buffer size.
 *
 */
otError otCoapMessageAppendUriPathOptions(otMessage *aMessage, const char *aUriPath);

/**
 * This function converts a CoAP Block option SZX field to the actual block size
 *
 * @param[in]     aSize     Block size exponent.
 *
 * @returns The actual size exponent value.
 *
 */
uint16_t otCoapBlockSizeFromExponent(otCoapBlockSize aSize);

/**
 * This function appends a Block2 option
 *
 * @param[inout]  aMessage  A pointer to the CoAP message.
 * @param[in]     aNum      Current block number.
 * @param[in]     aMore     Boolean to indicate more blocks are to be sent.
 * @param[in]     aSize     Block Size Exponent.
 *
 * @retval OT_ERROR_NONE          Successfully appended the option.
 * @retval OT_ERROR_INVALID_ARGS  The option type is not equal or greater than the last option type.
 * @retval OT_ERROR_NO_BUFS       The option length exceeds the buffer size.
 *
 */
otError otCoapMessageAppendBlock2Option(otMessage *aMessage, uint32_t aNum, bool aMore, otCoapBlockSize aSize);

/**
 * This function appends a Block1 option
 *
 * @param[inout]  aMessage  A pointer to the CoAP message.
 * @param[in]     aNum      Current block number.
 * @param[in]     aMore     Boolean to indicate more blocks are to be sent.
 * @param[in]     aSize     Block Size Exponent.
 *
 * @retval OT_ERROR_NONE          Successfully appended the option.
 * @retval OT_ERROR_INVALID_ARGS  The option type is not equal or greater than the last option type.
 * @retval OT_ERROR_NO_BUFS       The option length exceeds the buffer size.
 *
 */
otError otCoapMessageAppendBlock1Option(otMessage *aMessage, uint32_t aNum, bool aMore, otCoapBlockSize aSize);

/**
 * This function appends a Proxy-Uri option.
 *
 * @param[inout]  aMessage  A pointer to the CoAP message.
 * @param[in]     aUriPath  A pointer to a NULL-terminated string.
 *
 * @retval OT_ERROR_NONE          Successfully appended the option.
 * @retval OT_ERROR_INVALID_ARGS  The option type is not equal or greater than the last option type.
 * @retval OT_ERROR_NO_BUFS       The option length exceeds the buffer size.
 *
 */
otError otCoapMessageAppendProxyUriOption(otMessage *aMessage, const char *aUriPath);

/**
 * This function appends a Max-Age option.
 *
 * @param[inout]  aMessage  A pointer to the CoAP message.
 * @param[in]     aMaxAge   The Max-Age value.
 *
 * @retval OT_ERROR_NONE          Successfully appended the option.
 * @retval OT_ERROR_INVALID_ARGS  The option type is not equal or greater than the last option type.
 * @retval OT_ERROR_NO_BUFS       The option length exceeds the buffer size.
 *
 */
otError otCoapMessageAppendMaxAgeOption(otMessage *aMessage, uint32_t aMaxAge);

/**
 * This function appends a single Uri-Query option.
 *
 * @param[inout]  aMessage  A pointer to the CoAP message.
 * @param[in]     aUriQuery A pointer to NULL-terminated string, which should contain a single key=value pair.
 *
 * @retval OT_ERROR_NONE          Successfully appended the option.
 * @retval OT_ERROR_INVALID_ARGS  The option type is not equal or greater than the last option type.
 * @retval OT_ERROR_NO_BUFS       The option length exceeds the buffer size.
 */
otError otCoapMessageAppendUriQueryOption(otMessage *aMessage, const char *aUriQuery);

/**
 * This function adds Payload Marker indicating beginning of the payload to the CoAP header.
 *
 * @param[inout]  aMessage  A pointer to the CoAP message.
 *
 * @retval OT_ERROR_NONE     Payload Marker successfully added.
 * @retval OT_ERROR_NO_BUFS  Header Payload Marker exceeds the buffer size.
 *
 */
otError otCoapMessageSetPayloadMarker(otMessage *aMessage);

/**
 * This function returns the Type value.
 *
 * @param[in]  aMessage  A pointer to the CoAP message.
 *
 * @returns The Type value.
 *
 */
otCoapType otCoapMessageGetType(const otMessage *aMessage);

/**
 * This function returns the Code value.
 *
 * @param[in]  aMessage  A pointer to the CoAP message.
 *
 * @returns The Code value.
 *
 */
otCoapCode otCoapMessageGetCode(const otMessage *aMessage);

/**
 * This method returns the CoAP Code as human readable string.
 *
 * @param[in]   aMessage    A pointer to the CoAP message.
 *
 * @ returns The CoAP Code as string.
 *
 */
const char *otCoapMessageCodeToString(const otMessage *aMessage);

/**
 * This function returns the Message ID value.
 *
 * @param[in]  aMessage  A pointer to the CoAP message.
 *
 * @returns The Message ID value.
 *
 */
uint16_t otCoapMessageGetMessageId(const otMessage *aMessage);

/**
 * This function returns the Token length.
 *
 * @param[in]  aMessage  A pointer to the CoAP message.
 *
 * @returns The Token length.
 *
 */
uint8_t otCoapMessageGetTokenLength(const otMessage *aMessage);

/**
 * This function returns a pointer to the Token value.
 *
 * @param[in]  aMessage  A pointer to the CoAP message.
 *
 * @returns A pointer to the Token value.
 *
 */
const uint8_t *otCoapMessageGetToken(const otMessage *aMessage);

/**
 * This function initialises an iterator for the options in the given message.
 *
 * @param[inout]  aIterator A pointer to the CoAP message option iterator.
 * @param[in]     aMessage  A pointer to the CoAP message.
 *
 * @retval  OT_ERROR_NONE   Successfully initialised.
 * @retval  OT_ERROR_PARSE  Message state is inconsistent.
 *
 */
otError otCoapOptionIteratorInit(otCoapOptionIterator *aIterator, const otMessage *aMessage);

/**
 * This function returns a pointer to the first option matching the specified option number.
 *
 * @param[in]  aIterator A pointer to the CoAP message option iterator.
 * @param[in]  aOption   The option number sought.
 *
 * @returns A pointer to the first matching option. If no matching option is present NULL pointer is returned.
 *
 */
const otCoapOption *otCoapOptionIteratorGetFirstOptionMatching(otCoapOptionIterator *aIterator, uint16_t aOption);

/**
 * This function returns a pointer to the first option.
 *
 * @param[inout]  aIterator A pointer to the CoAP message option iterator.
 *
 * @returns A pointer to the first option. If no option is present NULL pointer is returned.
 *
 */
const otCoapOption *otCoapOptionIteratorGetFirstOption(otCoapOptionIterator *aIterator);

/**
 * This function returns a pointer to the next option matching the specified option number.
 *
 * @param[in]  aIterator A pointer to the CoAP message option iterator.
 * @param[in]  aOption   The option number sought.
 *
 * @returns A pointer to the next matching option. If no further matching option is present NULL pointer is returned.
 *
 */
const otCoapOption *otCoapOptionIteratorGetNextOptionMatching(otCoapOptionIterator *aIterator, uint16_t aOption);

/**
 * This function returns a pointer to the next option.
 *
 * @param[inout]  aIterator A pointer to the CoAP message option iterator.
 *
 * @returns A pointer to the next option. If no more options are present NULL pointer is returned.
 *
 */
const otCoapOption *otCoapOptionIteratorGetNextOption(otCoapOptionIterator *aIterator);

/**
 * This function fills current option value into @p aValue assuming the current value is an unsigned integer encoded
 * according to https://tools.ietf.org/html/rfc7252#section-3.2
 *
 * @param[inout]    aIterator   A pointer to the CoAP message option iterator.
 * @param[out]      aValue      A pointer to an unsigned integer to receive the option value.
 *
 * @retval  OT_ERROR_NONE       Successfully filled value.
 * @retval  OT_ERROR_NOT_FOUND  No current option.
 * @retval  OT_ERROR_NO_BUFS    Value is too long to fit in a uint64_t.
 *
 * @see otCoapMessageAppendUintOption
 */
otError otCoapOptionIteratorGetOptionUintValue(otCoapOptionIterator *aIterator, uint64_t *const aValue);

/**
 * This function fills current option value into @p aValue.
 *
 * @param[inout]  aIterator A pointer to the CoAP message option iterator.
 * @param[out]    aValue    A pointer to a buffer to receive the option value.
 *
 * @retval  OT_ERROR_NONE       Successfully filled value.
 * @retval  OT_ERROR_NOT_FOUND  No current option.
 *
 */
otError otCoapOptionIteratorGetOptionValue(otCoapOptionIterator *aIterator, void *aValue);

/**
 * This function creates a new CoAP message.
 *
 * @note If @p aSettings is 'NULL', the link layer security is enabled and the message priority is set to
 * OT_MESSAGE_PRIORITY_NORMAL by default.
 *
 * @param[in]  aInstance  A pointer to an OpenThread instance.
 * @param[in]  aSettings  A pointer to the message settings or NULL to set default settings.
 *
 * @returns A pointer to the message buffer or NULL if no message buffers are available or parameters are invalid.
 *
 */
otMessage *otCoapNewMessage(otInstance *aInstance, const otMessageSettings *aSettings);

/**
<<<<<<< HEAD
=======
 * This function sends a CoAP request with custom transmission parameters.
 *
 * If a response for a request is expected, respective function and context information should be provided.
 * If no response is expected, these arguments should be NULL pointers.
 *
 * @param[in]  aInstance        A pointer to an OpenThread instance.
 * @param[in]  aMessage         A pointer to the message to send.
 * @param[in]  aMessageInfo     A pointer to the message info associated with @p aMessage.
 * @param[in]  aHandler         A function pointer that shall be called on response reception or timeout.
 * @param[in]  aContext         A pointer to arbitrary context information. May be NULL if not used.
 * @param[in]  aTxParameters    A pointer to transmission parameters for this request. Use NULL for defaults.
 *                              Otherwise, parameters given must meet the following conditions:
 *                              1. mMaxRetransmit is no more than OT_COAP_MAX_RETRANSMIT.
 *                              2. mAckRandomFactorNumerator / mAckRandomFactorDenominator must not be below 1.0.
 *                              3. The calculated exchange life time must not overflow uint32_t.
 *
 * @retval OT_ERROR_INVALID_ARGS    @p aTxParameters is invalid.
 * @retval OT_ERROR_NONE            Successfully sent CoAP message.
 * @retval OT_ERROR_NO_BUFS         Failed to allocate retransmission data.
 *
 */
otError otCoapSendRequestWithParameters(otInstance *              aInstance,
                                        otMessage *               aMessage,
                                        const otMessageInfo *     aMessageInfo,
                                        otCoapResponseHandler     aHandler,
                                        void *                    aContext,
                                        const otCoapTxParameters *aTxParameters);

/**
>>>>>>> fdcb8553
 * This function sends a CoAP request.
 *
 * If a response for a request is expected, respective function and context information should be provided.
 * If no response is expected, these arguments should be NULL pointers.
 *
 * @param[in]  aInstance     A pointer to an OpenThread instance.
 * @param[in]  aMessage      A pointer to the message to send.
 * @param[in]  aMessageInfo  A pointer to the message info associated with @p aMessage.
 * @param[in]  aHandler      A function pointer that shall be called on response reception or timeout.
 * @param[in]  aContext      A pointer to arbitrary context information. May be NULL if not used.
 *
 * @retval OT_ERROR_NONE    Successfully sent CoAP message.
 * @retval OT_ERROR_NO_BUFS Failed to allocate retransmission data.
 *
 */
otError otCoapSendRequest(otInstance *          aInstance,
                          otMessage *           aMessage,
                          const otMessageInfo * aMessageInfo,
                          otCoapResponseHandler aHandler,
                          void *                aContext);

/**
 * This function starts the CoAP server.
 *
 * @param[in]  aInstance  A pointer to an OpenThread instance.
 * @param[in]  aPort      The local UDP port to bind to.
 *
 * @retval OT_ERROR_NONE  Successfully started the CoAP server.
 *
 */
otError otCoapStart(otInstance *aInstance, uint16_t aPort);

/**
 * This function stops the CoAP server.
 *
 * @param[in]  aInstance  A pointer to an OpenThread instance.
 *
 * @retval OT_ERROR_NONE  Successfully stopped the CoAP server.
 *
 */
otError otCoapStop(otInstance *aInstance);

/**
 * This function adds a resource to the CoAP server.
 *
 * @param[in]  aInstance  A pointer to an OpenThread instance.
 * @param[in]  aResource  A pointer to the resource.
 *
 * @retval OT_ERROR_NONE     Successfully added @p aResource.
 * @retval OT_ERROR_ALREADY  The @p aResource was already added.
 *
 */
otError otCoapAddResource(otInstance *aInstance, otCoapResource *aResource);

/**
 * This function removes a resource from the CoAP server.
 *
 * @param[in]  aInstance  A pointer to an OpenThread instance.
 * @param[in]  aResource  A pointer to the resource.
 *
 */
void otCoapRemoveResource(otInstance *aInstance, otCoapResource *aResource);

/**
 * This function sets the default handler for unhandled CoAP requests.
 *
 * @param[in]  aInstance  A pointer to an OpenThread instance.
 * @param[in]  aHandler   A function pointer that shall be called when an unhandled request arrives.
 * @param[in]  aContext   A pointer to arbitrary context information. May be NULL if not used.
 *
 */
void otCoapSetDefaultHandler(otInstance *aInstance, otCoapRequestHandler aHandler, void *aContext);

/**
 * This function sends a CoAP response from the server.
 *
 * @param[in]  aInstance     A pointer to an OpenThread instance.
 * @param[in]  aMessage      A pointer to the CoAP response to send.
 * @param[in]  aMessageInfo  A pointer to the message info associated with @p aMessage.
 *
 * @retval OT_ERROR_NONE     Successfully enqueued the CoAP response message.
 * @retval OT_ERROR_NO_BUFS  Insufficient buffers available to send the CoAP response.
 *
 */
otError otCoapSendResponse(otInstance *aInstance, otMessage *aMessage, const otMessageInfo *aMessageInfo);

/**
 * @}
 *
 */

#ifdef __cplusplus
} // extern "C"
#endif

#endif /* OPENTHREAD_COAP_H_ */<|MERGE_RESOLUTION|>--- conflicted
+++ resolved
@@ -366,6 +366,40 @@
 } otCoapResource;
 
 /**
+ * This structure represents the CoAP transmission parameters.
+ *
+ */
+typedef struct otCoapTxParameters
+{
+    /**
+     * Minimum spacing before first retransmission when ACK is not received, in milliseconds (RFC7252 default value is
+     * 2000ms).
+     *
+     */
+    uint32_t mAckTimeout;
+
+    /**
+     * Numerator of ACK_RANDOM_FACTOR used to calculate maximum spacing before first retransmission when ACK is not
+     * received (RFC7252 default value of ACK_RANDOM_FACTOR is 1.5; must not be decreased below 1).
+     *
+     */
+    uint8_t mAckRandomFactorNumerator;
+
+    /**
+     * Denominator of ACK_RANDOM_FACTOR used to calculate maximum spacing before first retransmission when ACK is not
+     * received (RFC7252 default value of ACK_RANDOM_FACTOR is 1.5; must not be decreased below 1).
+     *
+     */
+    uint8_t mAckRandomFactorDenominator;
+
+    /**
+     * Maximum number of retransmissions for CoAP Confirmable messages (RFC7252 default value is 4).
+     *
+     */
+    uint8_t mMaxRetransmit;
+} otCoapTxParameters;
+
+/**
  * This function initializes the CoAP header.
  *
  * @param[inout] aMessage   A pointer to the CoAP message to initialize.
@@ -736,8 +770,6 @@
 otMessage *otCoapNewMessage(otInstance *aInstance, const otMessageSettings *aSettings);
 
 /**
-<<<<<<< HEAD
-=======
  * This function sends a CoAP request with custom transmission parameters.
  *
  * If a response for a request is expected, respective function and context information should be provided.
@@ -767,7 +799,6 @@
                                         const otCoapTxParameters *aTxParameters);
 
 /**
->>>>>>> fdcb8553
  * This function sends a CoAP request.
  *
  * If a response for a request is expected, respective function and context information should be provided.
@@ -783,11 +814,14 @@
  * @retval OT_ERROR_NO_BUFS Failed to allocate retransmission data.
  *
  */
-otError otCoapSendRequest(otInstance *          aInstance,
-                          otMessage *           aMessage,
-                          const otMessageInfo * aMessageInfo,
-                          otCoapResponseHandler aHandler,
-                          void *                aContext);
+static inline otError otCoapSendRequest(otInstance *          aInstance,
+                                        otMessage *           aMessage,
+                                        const otMessageInfo * aMessageInfo,
+                                        otCoapResponseHandler aHandler,
+                                        void *                aContext)
+{
+    return otCoapSendRequestWithParameters(aInstance, aMessage, aMessageInfo, aHandler, aContext, NULL);
+}
 
 /**
  * This function starts the CoAP server.
@@ -842,6 +876,23 @@
 void otCoapSetDefaultHandler(otInstance *aInstance, otCoapRequestHandler aHandler, void *aContext);
 
 /**
+ * This function sends a CoAP response from the server with custom transmission parameters.
+ *
+ * @param[in]  aInstance        A pointer to an OpenThread instance.
+ * @param[in]  aMessage         A pointer to the CoAP response to send.
+ * @param[in]  aMessageInfo     A pointer to the message info associated with @p aMessage.
+ * @param[in]  aTxParameters    A pointer to transmission parameters for this response. Use NULL for defaults.
+ *
+ * @retval OT_ERROR_NONE     Successfully enqueued the CoAP response message.
+ * @retval OT_ERROR_NO_BUFS  Insufficient buffers available to send the CoAP response.
+ *
+ */
+otError otCoapSendResponseWithParameters(otInstance *              aInstance,
+                                         otMessage *               aMessage,
+                                         const otMessageInfo *     aMessageInfo,
+                                         const otCoapTxParameters *aTxParameters);
+
+/**
  * This function sends a CoAP response from the server.
  *
  * @param[in]  aInstance     A pointer to an OpenThread instance.
@@ -852,7 +903,10 @@
  * @retval OT_ERROR_NO_BUFS  Insufficient buffers available to send the CoAP response.
  *
  */
-otError otCoapSendResponse(otInstance *aInstance, otMessage *aMessage, const otMessageInfo *aMessageInfo);
+static inline otError otCoapSendResponse(otInstance *aInstance, otMessage *aMessage, const otMessageInfo *aMessageInfo)
+{
+    return otCoapSendResponseWithParameters(aInstance, aMessage, aMessageInfo, NULL);
+}
 
 /**
  * @}
